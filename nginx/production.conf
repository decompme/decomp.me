--- conflicted
+++ resolved
@@ -82,7 +82,6 @@
         try_files /dummy.html @proxy_frontend;
     }
 
-<<<<<<< HEAD
     location ~ ^/api/(compiler|platform|library) {
         # drop /api from url
         rewrite ^/api/(.*)$ /$1 break;
@@ -90,9 +89,6 @@
     }
 
     location /api {
-=======
-    location ~ ^/api(/.*)?$ {
->>>>>>> e9a60f25
         try_files /dummy.html @proxy_api;
     }
 
