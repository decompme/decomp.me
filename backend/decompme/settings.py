import os
import sys
from pathlib import Path
from platform import uname

import django_stubs_ext
import environ

django_stubs_ext.monkeypatch()

# Build paths inside the project like this: BASE_DIR / 'subdir'.
BASE_DIR = Path(__file__).resolve().parent.parent

env = environ.Env(
    DEBUG=(bool, False),
    DJANGO_LOG_LEVEL=(str, "INFO"),
    DUMMY_COMPILER=(bool, False),
    ALLOWED_HOSTS=(list, []),
    SANDBOX_NSJAIL_BIN_PATH=(str, "/bin/nsjail"),
    SECURE_SSL_REDIRECT=(bool, False),
    SECURE_HSTS_SECONDS=(int, 0),
    SECURE_HSTS_INCLUDE_SUBDOMAINS=(bool, False),
    SECURE_HSTS_PRELOAD=(bool, False),
    STATIC_URL=(str, '/static/'),
    STATIC_ROOT=(str, BASE_DIR / 'static'),
<<<<<<< HEAD
    LOCAL_FILE_DIR=(str, BASE_DIR / "local_files"),
    USE_SANDBOX_JAIL=(bool, True),
=======
    USE_SANDBOX_JAIL=(bool, False),
>>>>>>> 662818bf
    SESSION_COOKIE_SECURE=(bool, True),
    GITHUB_CLIENT_ID=(str, ""),
    GITHUB_CLIENT_SECRET=(str, ""),
    COMPILER_BASE_PATH=(str, BASE_DIR / "compilers"),
    COMPILATION_CACHE_SIZE=(int, 100),
    WINEPREFIX=(str, "/tmp/wine"),
)

for stem in [".env.local", ".env"]:
    env_file = BASE_DIR / ".." / stem
    if os.path.isfile(env_file):
        with open(env_file) as f:
            environ.Env.read_env(f)

SECRET_KEY = env('SECRET_KEY')
DEBUG = env('DEBUG')
DJANGO_LOG_LEVEL = env('DJANGO_LOG_LEVEL')
DUMMY_COMPILER = env('DUMMY_COMPILER')
ALLOWED_HOSTS = env('ALLOWED_HOSTS')
<<<<<<< HEAD
FRONTEND_BASE = env('FRONTEND_BASE')
LOCAL_FILE_PATH = Path(env('LOCAL_FILE_DIR'))
=======
>>>>>>> 662818bf

# Application definition

INSTALLED_APPS = [
    'rest_framework',
    'corsheaders',
    'coreapp.apps.CoreappConfig',
    'django.contrib.admin',
    'django.contrib.auth',
    'django.contrib.contenttypes',
    'django.contrib.sessions',
    'django.contrib.messages',
    'django.contrib.staticfiles',
    'django_filters',
]

MIDDLEWARE = [
    'django.middleware.security.SecurityMiddleware',
    'django.contrib.sessions.middleware.SessionMiddleware',
    'corsheaders.middleware.CorsMiddleware',
    'django.middleware.common.CommonMiddleware',
    #'django.middleware.csrf.CsrfViewMiddleware',
    'coreapp.middleware.disable_csrf',
    'django.contrib.auth.middleware.AuthenticationMiddleware',
    'coreapp.middleware.set_user_profile',
    'django.contrib.messages.middleware.MessageMiddleware',
    'django.middleware.clickjacking.XFrameOptionsMiddleware',
]

REST_FRAMEWORK = {
    'EXCEPTION_HANDLER': 'coreapp.error.custom_exception_handler',
    'DEFAULT_FILTER_BACKENDS': ['django_filters.rest_framework.DjangoFilterBackend'],
}

ROOT_URLCONF = 'decompme.urls'

TEMPLATES = [
    {
        'BACKEND': 'django.template.backends.django.DjangoTemplates',
        'DIRS': [],
        'APP_DIRS': True,
        'OPTIONS': {
            'context_processors': [
                'django.template.context_processors.debug',
                'django.template.context_processors.request',
                'django.contrib.auth.context_processors.auth',
                'django.contrib.messages.context_processors.messages',
            ],
        },
    },
]

WSGI_APPLICATION = 'decompme.wsgi.application'

DATABASES = {
    'default': env.db()
}

# Password validation
# https://docs.djangoproject.com/en/3.2/ref/settings/#auth-password-validators
AUTH_PASSWORD_VALIDATORS = [
    {
        'NAME': 'django.contrib.auth.password_validation.UserAttributeSimilarityValidator',
    },
    {
        'NAME': 'django.contrib.auth.password_validation.MinimumLengthValidator',
    },
    {
        'NAME': 'django.contrib.auth.password_validation.CommonPasswordValidator',
    },
    {
        'NAME': 'django.contrib.auth.password_validation.NumericPasswordValidator',
    },
]

# Internationalization
# https://docs.djangoproject.com/en/3.2/topics/i18n/
LANGUAGE_CODE = 'en-us'
TIME_ZONE = 'Japan'
USE_I18N = True
USE_L10N = True
USE_TZ = True

# Static files (CSS, JavaScript, Images)
# https://docs.djangoproject.com/en/3.2/howto/static-files/
STATIC_URL = env('STATIC_URL')
STATIC_ROOT = env('STATIC_ROOT')

# Default primary key field type
# https://docs.djangoproject.com/en/3.2/ref/settings/#default-auto-field
DEFAULT_AUTO_FIELD = 'django.db.models.BigAutoField'

CORS_ALLOW_ALL_ORIGINS = True
CORS_ALLOW_CREDENTIALS = True

LOGGING = {
    'version': 1,
    'disable_existing_loggers': False,
    'handlers': {
        'console': {
            'class': 'logging.StreamHandler',
            'formatter': 'simple'
        },
    },
    'formatters': {
        'simple': {
            'format': '{asctime} {levelname} {message}',
            'style': '{',
            'datefmt': '%H:%M:%S',
        },
    },
    'root': {
        'handlers': ['console'],
        'level': 'DEBUG',
    },
    'loggers': {
        'django': {
            'handlers': ['console'],
            'level': DJANGO_LOG_LEVEL,
            'propagate': False,
        },
    },
}

SECURE_SSL_REDIRECT = env('SECURE_SSL_REDIRECT')
SECURE_HSTS_SECONDS = env('SECURE_HSTS_SECONDS')
SECURE_HSTS_INCLUDE_SUBDOMAINS = env('SECURE_HSTS_INCLUDE_SUBDOMAINS')
SECURE_HSTS_PRELOAD=env('SECURE_HSTS_PRELOAD')

SESSION_COOKIE_SECURE = env("SESSION_COOKIE_SECURE")
if DEBUG:
    SESSION_COOKIE_SAMESITE = "None"
else:
    SESSION_COOKIE_SAMESITE = "Lax"

COMPILER_BASE_PATH = Path(env("COMPILER_BASE_PATH"))

USE_SANDBOX_JAIL = env("USE_SANDBOX_JAIL")
SANDBOX_NSJAIL_BIN_PATH = Path(env("SANDBOX_NSJAIL_BIN_PATH"))
SANDBOX_CHROOT_PATH = BASE_DIR.parent / "sandbox" / "root"
SANDBOX_TMP_PATH = BASE_DIR.parent / "sandbox" / "tmp"

GITHUB_CLIENT_ID = env("GITHUB_CLIENT_ID", str)
GITHUB_CLIENT_SECRET = env("GITHUB_CLIENT_SECRET", str)

COMPILATION_CACHE_SIZE = env("COMPILATION_CACHE_SIZE", int)

WINEPREFIX=Path(env("WINEPREFIX"))<|MERGE_RESOLUTION|>--- conflicted
+++ resolved
@@ -23,12 +23,8 @@
     SECURE_HSTS_PRELOAD=(bool, False),
     STATIC_URL=(str, '/static/'),
     STATIC_ROOT=(str, BASE_DIR / 'static'),
-<<<<<<< HEAD
     LOCAL_FILE_DIR=(str, BASE_DIR / "local_files"),
-    USE_SANDBOX_JAIL=(bool, True),
-=======
     USE_SANDBOX_JAIL=(bool, False),
->>>>>>> 662818bf
     SESSION_COOKIE_SECURE=(bool, True),
     GITHUB_CLIENT_ID=(str, ""),
     GITHUB_CLIENT_SECRET=(str, ""),
@@ -48,11 +44,8 @@
 DJANGO_LOG_LEVEL = env('DJANGO_LOG_LEVEL')
 DUMMY_COMPILER = env('DUMMY_COMPILER')
 ALLOWED_HOSTS = env('ALLOWED_HOSTS')
-<<<<<<< HEAD
 FRONTEND_BASE = env('FRONTEND_BASE')
 LOCAL_FILE_PATH = Path(env('LOCAL_FILE_DIR'))
-=======
->>>>>>> 662818bf
 
 # Application definition
 
