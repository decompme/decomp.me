--- conflicted
+++ resolved
@@ -22,12 +22,8 @@
     STATIC_URL=(str, '/static/'),
     STATIC_ROOT=(str, BASE_DIR / 'static'),
     USE_SANDBOX_JAIL=(bool, True),
-<<<<<<< HEAD
-    NEXT_PUBLIC_GITHUB_CLIENT_ID=(str, ""),
-=======
     SESSION_COOKIE_SECURE=(bool, True),
     GITHUB_CLIENT_ID=(str, ""),
->>>>>>> dca2359c
     GITHUB_CLIENT_SECRET=(str, ""),
 )
 
@@ -164,5 +160,5 @@
 SANDBOX_CHROOT_PATH = BASE_DIR.parent / "sandbox" / "root"
 SANDBOX_TMP_PATH = BASE_DIR.parent / "sandbox" / "tmp"
 
-GITHUB_CLIENT_ID = env("NEXT_PUBLIC_GITHUB_CLIENT_ID", str)
+GITHUB_CLIENT_ID = env("GITHUB_CLIENT_ID", str)
 GITHUB_CLIENT_SECRET = env("GITHUB_CLIENT_SECRET", str)