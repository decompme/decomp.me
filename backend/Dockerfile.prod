FROM --platform=linux/amd64 ubuntu:24.04 AS base

ENV DEBIAN_FRONTEND=noninteractive

RUN apt-get update \
    && apt-get install -y --no-install-recommends \
    ca-certificates \
    curl \
<<<<<<< HEAD
=======
    git \
>>>>>>> 50a2b836
    python-is-python3 \
    python3 \
    python3-pip \
    python3.12-dev \
    python3.12-venv \
    software-properties-common \
    && rm -rf /var/lib/apt/lists/*

<<<<<<< HEAD
COPY --from=ghcr.io/astral-sh/uv:0.8.18 /uv /bin/uv

WORKDIR /backend

=======
RUN curl -LsSf https://astral.sh/uv/install.sh | env UV_INSTALL_DIR="/usr/bin/" sh

FROM base AS nsjail

RUN apt-get update \
    && apt-get install -y --no-install-recommends \
    autoconf \
    bison \
    flex \
    g++ \
    gcc \
    libnl-route-3-dev \
    libprotobuf-dev \
    libtool \
    make \
    pkg-config \
    protobuf-compiler \
    && rm -rf /var/lib/apt/lists/*

RUN git clone "https://github.com/google/nsjail" \
    --recursive --branch 3.4 /nsjail \
    && cd /nsjail \
    && make


FROM base AS developer

RUN dpkg --add-architecture i386 \
    && add-apt-repository -y ppa:dosemu2/ppa \
    && add-apt-repository -y ppa:stsp-0/dj64 \
    && apt-get update \
    && apt-get install -y -o APT::Immediate-Configure=false --no-install-recommends \
    binutils-aarch64-linux-gnu \
    binutils-arm-none-eabi \
    binutils-djgpp \
    binutils-mingw-w64-i686 \
    binutils-mips-linux-gnu \
    binutils-powerpc-linux-gnu \
    binutils-sh-elf \
    cpp \
    dj64 \
    dos2unix \
    dosemu2 \
    gcc-mips-linux-gnu \
    iptables \
    libarchive-tools \
    libc6-dev-i386 \
    libdevmapper1.02.1 \
    libgpgme11 \
    libnl-route-3-200 \
    libprotobuf-dev \
    libtinfo6 \
    netcat-traditional \
    unzip \
    wget \
    wine \
    wine32:i386 \
    && rm -rf /var/lib/apt/lists/*

RUN wget http://security.ubuntu.com/ubuntu/pool/universe/n/ncurses/libtinfo5_6.3-2ubuntu0.1_amd64.deb \
    && apt install ./libtinfo5_6.3-2ubuntu0.1_amd64.deb \
    && rm libtinfo5_6.3-2ubuntu0.1_amd64.deb

COPY --from=nsjail /nsjail/nsjail /bin/nsjail

COPY --from=ghcr.io/decompals/wibo:0.6.16 /usr/local/sbin/wibo /usr/bin/

# Patched mips binutils
RUN wget "https://github.com/decompals/binutils-mips-ps2-decompals/releases/download/v0.4/binutils-mips-ps2-decompals-linux-x86-64.tar.gz" \
    && tar xvzf binutils-mips-ps2-decompals-linux-x86-64.tar.gz -C /usr/bin mips-ps2-decompals-as mips-ps2-decompals-nm mips-ps2-decompals-objdump \
    && rm binutils-mips-ps2-decompals-linux-x86-64.tar.gz \
    && chmod +x /usr/bin/mips-ps2-decompals-*

# Patched PowerPC binutils
RUN curl -sSL "https://github.com/encounter/gc-wii-binutils/releases/download/2.42-1/linux-x86_64.zip" | \
    bsdtar -xvf- -C /usr/bin \
    && chmod +x /usr/bin/powerpc-eabi-*

# MSDOS specific
RUN wget "https://github.com/OmniBlade/binutils-gdb/releases/download/omf-build/omftools.tar.gz" \
    && tar xvzf omftools.tar.gz -C /usr/bin jwasm \
    && rm omftools.tar.gz \
    && wget "https://github.com/decompals/binutils-omf/releases/download/v0.4/omftools-linux-x86_64.tar.gz" \
    && tar xvzf omftools-linux-x86_64.tar.gz -C /usr/bin omf-nm omf-objdump \
    && rm omftools-linux-x86_64.tar.gz

RUN mkdir -p /etc/fonts

ENV WINEPREFIX=/tmp/wine

# Ensure /sandbox and wine dirs have correct ownership
RUN mkdir -p /sandbox \
    && chown -R ubuntu:ubuntu /sandbox \
    && mkdir -p "${WINEPREFIX}" \
    && chown ubuntu:ubuntu "${WINEPREFIX}"

# Switch to non-root user
USER ubuntu

# Initialize wine files to /home/ubuntu/.wine
RUN wineboot --init

WORKDIR /backend


FROM base AS uv-install

WORKDIR /backend

RUN chown -R ubuntu:ubuntu /backend

COPY pyproject.toml uv.lock /backend/

USER ubuntu

# Install dependencies to /backend/.venv
RUN uv sync --locked


FROM developer AS deployment

COPY --from=uv-install /backend/.venv /backend/.venv
>>>>>>> 50a2b836
COPY pyproject.toml uv.lock /backend/

COPY manage.py /backend
COPY db_housekeeping.py /backend

COPY decompme /backend/decompme

COPY coreapp /backend/coreapp

COPY docker_prod_entrypoint.sh /backend/docker_prod_entrypoint.sh

ENTRYPOINT ["/backend/docker_prod_entrypoint.sh"]<|MERGE_RESOLUTION|>--- conflicted
+++ resolved
@@ -6,10 +6,7 @@
     && apt-get install -y --no-install-recommends \
     ca-certificates \
     curl \
-<<<<<<< HEAD
-=======
     git \
->>>>>>> 50a2b836
     python-is-python3 \
     python3 \
     python3-pip \
@@ -18,116 +15,7 @@
     software-properties-common \
     && rm -rf /var/lib/apt/lists/*
 
-<<<<<<< HEAD
-COPY --from=ghcr.io/astral-sh/uv:0.8.18 /uv /bin/uv
-
-WORKDIR /backend
-
-=======
 RUN curl -LsSf https://astral.sh/uv/install.sh | env UV_INSTALL_DIR="/usr/bin/" sh
-
-FROM base AS nsjail
-
-RUN apt-get update \
-    && apt-get install -y --no-install-recommends \
-    autoconf \
-    bison \
-    flex \
-    g++ \
-    gcc \
-    libnl-route-3-dev \
-    libprotobuf-dev \
-    libtool \
-    make \
-    pkg-config \
-    protobuf-compiler \
-    && rm -rf /var/lib/apt/lists/*
-
-RUN git clone "https://github.com/google/nsjail" \
-    --recursive --branch 3.4 /nsjail \
-    && cd /nsjail \
-    && make
-
-
-FROM base AS developer
-
-RUN dpkg --add-architecture i386 \
-    && add-apt-repository -y ppa:dosemu2/ppa \
-    && add-apt-repository -y ppa:stsp-0/dj64 \
-    && apt-get update \
-    && apt-get install -y -o APT::Immediate-Configure=false --no-install-recommends \
-    binutils-aarch64-linux-gnu \
-    binutils-arm-none-eabi \
-    binutils-djgpp \
-    binutils-mingw-w64-i686 \
-    binutils-mips-linux-gnu \
-    binutils-powerpc-linux-gnu \
-    binutils-sh-elf \
-    cpp \
-    dj64 \
-    dos2unix \
-    dosemu2 \
-    gcc-mips-linux-gnu \
-    iptables \
-    libarchive-tools \
-    libc6-dev-i386 \
-    libdevmapper1.02.1 \
-    libgpgme11 \
-    libnl-route-3-200 \
-    libprotobuf-dev \
-    libtinfo6 \
-    netcat-traditional \
-    unzip \
-    wget \
-    wine \
-    wine32:i386 \
-    && rm -rf /var/lib/apt/lists/*
-
-RUN wget http://security.ubuntu.com/ubuntu/pool/universe/n/ncurses/libtinfo5_6.3-2ubuntu0.1_amd64.deb \
-    && apt install ./libtinfo5_6.3-2ubuntu0.1_amd64.deb \
-    && rm libtinfo5_6.3-2ubuntu0.1_amd64.deb
-
-COPY --from=nsjail /nsjail/nsjail /bin/nsjail
-
-COPY --from=ghcr.io/decompals/wibo:0.6.16 /usr/local/sbin/wibo /usr/bin/
-
-# Patched mips binutils
-RUN wget "https://github.com/decompals/binutils-mips-ps2-decompals/releases/download/v0.4/binutils-mips-ps2-decompals-linux-x86-64.tar.gz" \
-    && tar xvzf binutils-mips-ps2-decompals-linux-x86-64.tar.gz -C /usr/bin mips-ps2-decompals-as mips-ps2-decompals-nm mips-ps2-decompals-objdump \
-    && rm binutils-mips-ps2-decompals-linux-x86-64.tar.gz \
-    && chmod +x /usr/bin/mips-ps2-decompals-*
-
-# Patched PowerPC binutils
-RUN curl -sSL "https://github.com/encounter/gc-wii-binutils/releases/download/2.42-1/linux-x86_64.zip" | \
-    bsdtar -xvf- -C /usr/bin \
-    && chmod +x /usr/bin/powerpc-eabi-*
-
-# MSDOS specific
-RUN wget "https://github.com/OmniBlade/binutils-gdb/releases/download/omf-build/omftools.tar.gz" \
-    && tar xvzf omftools.tar.gz -C /usr/bin jwasm \
-    && rm omftools.tar.gz \
-    && wget "https://github.com/decompals/binutils-omf/releases/download/v0.4/omftools-linux-x86_64.tar.gz" \
-    && tar xvzf omftools-linux-x86_64.tar.gz -C /usr/bin omf-nm omf-objdump \
-    && rm omftools-linux-x86_64.tar.gz
-
-RUN mkdir -p /etc/fonts
-
-ENV WINEPREFIX=/tmp/wine
-
-# Ensure /sandbox and wine dirs have correct ownership
-RUN mkdir -p /sandbox \
-    && chown -R ubuntu:ubuntu /sandbox \
-    && mkdir -p "${WINEPREFIX}" \
-    && chown ubuntu:ubuntu "${WINEPREFIX}"
-
-# Switch to non-root user
-USER ubuntu
-
-# Initialize wine files to /home/ubuntu/.wine
-RUN wineboot --init
-
-WORKDIR /backend
-
 
 FROM base AS uv-install
 
@@ -142,11 +30,9 @@
 # Install dependencies to /backend/.venv
 RUN uv sync --locked
 
-
 FROM developer AS deployment
 
 COPY --from=uv-install /backend/.venv /backend/.venv
->>>>>>> 50a2b836
 COPY pyproject.toml uv.lock /backend/
 
 COPY manage.py /backend
