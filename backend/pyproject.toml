--- conflicted
+++ resolved
@@ -1,21 +1,14 @@
 [project]
 name = "backend"
 version = "0.1.0"
-<<<<<<< HEAD
-description = "Decomp.me backend Django application"
-=======
-description = ""
->>>>>>> 50a2b836
+description = "decomp.me backend Django application"
 authors = [
-    {name = "Decomp.me team"}
+    {name = "decomp.me team"}
 ]
 license = {text = "MIT"}
 requires-python = ">=3.10"
 dependencies = [
-<<<<<<< HEAD
     "django>=5.1.3",
-=======
->>>>>>> 50a2b836
     "django-cors-headers>=4.6.0",
     "django-environ>=0.11.2",
     "django-filter>=24.3",
@@ -25,41 +18,23 @@
     "PyGithub>=2.5.0",
     "drf-extensions>=0.7.1",
     "tzdata==2024.2",
-<<<<<<< HEAD
-    "Pillow>=11.0",
+    "Pillow==11.0",
     "html-json-forms>=1.1.1",
     "django-resized>=1.0.3",
     "django-cleanup>=9.0.0",
     "sentry-sdk>=2.19.0",
     "django-session-timeout>=0.1.0",
-=======
-    "Pillow==11.0",
-    "html-json-forms>=1.1.1",
-    "django-resized>=1.0.3",
-    "django-cleanup>=9.0.0",
-    "m2c @ git+https://github.com/matt-kempster/m2c.git",
-    "asm-differ @ git+https://github.com/simonlindholm/asm-differ.git",
-    "sentry-sdk>=2.19.0",
-    "django-session-timeout>=0.1.0",
     "django>=5.1.3",
->>>>>>> 50a2b836
     "requests>=2.32.3",
     "setuptools>=75.6.0",
     "debugpy>=1.8.13",
     "gunicorn>=23.0.0",
 ]
 
-<<<<<<< HEAD
-[project.optional-dependencies]
-dev = [
-    "ruff>=0.13.1",
-    "usort>=1.0.8.post1",
-=======
 [dependency-groups]
 dev = [
     "ruff>=0.8.0",
     "usort>=1.0.8",
->>>>>>> 50a2b836
     "django-stubs-ext>=5.1.1",
     "django-stubs>=5.1.1",
     "djangorestframework-stubs>=3.15.1",
@@ -75,52 +50,6 @@
 
 [tool.hatch.metadata]
 allow-direct-references = true
-<<<<<<< HEAD
 
 [tool.hatch.build.targets.wheel]
-packages = ["coreapp", "decompme"]
-
-[tool.ruff]
-extend-exclude = ["local_files"]
-line-length = 88
-
-[tool.ruff.format]
-docstring-code-format = true
-
-[tool.mypy]
-python_version = "3.10"
-ignore_missing_imports = true
-strict_optional = true
-warn_redundant_casts = true
-warn_unused_ignores = true
-check_untyped_defs = true
-disallow_any_generics = true
-disallow_untyped_calls = true
-disallow_untyped_decorators = true
-implicit_reexport = false
-strict_equality = true
-no_implicit_optional = true
-warn_unused_configs = true
-warn_unreachable = true
-warn_no_return = true
-namespace_packages = true
-disallow_untyped_defs = true
-
-files = [
-    "coreapp/**/*.py",
-    "decompme/**/*.py"
-]
-exclude = ["manage.py"]
-
-plugins = [
-    "mypy_django_plugin.main",
-    "mypy_drf_plugin.main"
-]
-
-[tool.django-stubs]
-django_settings_module = "decompme.settings"
-=======
-
-[tool.hatch.build.targets.wheel]
-packages = ["coreapp", "decompme"]
->>>>>>> 50a2b836
+packages = ["coreapp", "decompme"]