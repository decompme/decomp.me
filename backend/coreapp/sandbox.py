--- conflicted
+++ resolved
@@ -70,14 +70,10 @@
             "--rlimit_nofile", "soft",
             "--rlimit_cpu", "30",  # seconds
             "--time_limit", "30",  # seconds
-<<<<<<< HEAD
-            "--disable_proc",  # Needed for running inside Docker
-=======
             # the following are settings that can be removed once we are done with wine
             "--bindmount_ro", f"{settings.WINEPREFIX}:/wine",
             "--env", "WINEDEBUG=-all",
             "--env", "WINEPREFIX=/wine",
->>>>>>> 191e6d2b
         ]
         # fmt: on
         if settings.SANDBOX_DISABLE_PROC:
