from rest_framework import serializers
from rest_framework.reverse import reverse
from typing import Optional, TYPE_CHECKING

from .models import Profile, Scratch
from .github import GitHubUser
from .middleware import Request

def serialize_profile(request: Request, profile: Profile, small = False):
    if profile.user is None:
        return {
            "url": None,
            "is_you": profile == request.profile, # TODO(#245): remove
            "is_anonymous": True,
            "id": profile.id,
        }
    else:
        user = profile.user

        small_obj = {
            "url": reverse("user-detail", args=[user.username], request=request),
            "is_you": user == request.user, # TODO(#245): remove
            "is_anonymous": False,
            "id": user.id,
            "username": user.username,
        }

        if small:
            return small_obj

        github: Optional[GitHubUser] = GitHubUser.objects.filter(user=user).first()
        github_details = github.details() if github else None

        return {
            **small_obj,
            "email": user.email,
            "name": github_details.name if github_details else user.username,
            "avatar_url": github_details.avatar_url if github_details else None,
            "github_api_url": github_details.url if github_details else None,
            "github_html_url": github_details.html_url if github_details else None,
        }

if TYPE_CHECKING:
    ProfileFieldBaseClass = serializers.RelatedField[Profile, str, str]
else:
    ProfileFieldBaseClass = serializers.RelatedField

class ProfileField(ProfileFieldBaseClass):
    def to_representation(self, profile: Profile):
        return serialize_profile(self.context["request"], profile)

class SmallProfileField(ProfileFieldBaseClass):
    def to_representation(self, profile: Profile):
        return serialize_profile(self.context["request"], profile, small=True)

class ScratchCreateSerializer(serializers.Serializer[None]):
    name = serializers.CharField(allow_blank=True, required=False)
    compiler = serializers.CharField(allow_blank=True, required=True)
    platform = serializers.CharField(allow_blank=True, required=False)
    compiler_flags = serializers.CharField(allow_blank=True, required=False)
    source_code = serializers.CharField(allow_blank=True, required=False)
    target_asm = serializers.CharField(allow_blank=True)
    # TODO: `context` should be renamed; it conflicts with Field.context
    context = serializers.CharField(allow_blank=True) # type: ignore
    diff_label = serializers.CharField(allow_blank=True, required=False)

class ScratchSerializer(serializers.ModelSerializer[Scratch]):
<<<<<<< HEAD
    url = serializers.HyperlinkedIdentityField(view_name="scratch-detail")

    class Meta:
        model = Scratch
        fields = ["url", "slug", "name", "description", "compiler", "platform", "compiler_flags", "target_assembly", "source_code", "context", "diff_label", "score", "max_score"]

# XXX: ideally we would just use ScratchSerializer, but adding owner and parent breaks creation
class ScratchWithMetadataSerializer(serializers.ModelSerializer[Scratch]):
    url = serializers.HyperlinkedIdentityField(view_name="scratch-detail")
=======
>>>>>>> 7f7c43f8
    owner = ProfileField(read_only=True)
    parent = serializers.HyperlinkedRelatedField( # type: ignore
        read_only=True,
        view_name="scratch-detail",
        lookup_field="slug",
    )

    class Meta:
        model = Scratch
<<<<<<< HEAD
        fields = ["url", "slug", "name", "description", "compiler", "platform", "compiler_flags", "source_code", "context", "owner", "parent", "diff_label", "score", "max_score"]

class SmallScratchSerializer(serializers.ModelSerializer[Scratch]):
    url = serializers.HyperlinkedIdentityField(view_name="scratch-detail")
    owner = SmallProfileField(read_only=True)
    parent = serializers.HyperlinkedRelatedField(
        read_only=True,
        view_name="scratch-detail",
        lookup_field="slug",
    )

    class Meta:
        model = Scratch
        fields = ["url", "name", "compiler", "platform", "score", "max_score", "owner", "parent"]
=======
        fields = ["slug", "name", "description", "compiler", "platform", "compiler_flags", "target_assembly", "source_code", "context", "diff_label", "score", "max_score", "parent", "owner"]
        read_only_fields = ["slug", "parent", "owner"]
>>>>>>> 7f7c43f8
<|MERGE_RESOLUTION|>--- conflicted
+++ resolved
@@ -49,10 +49,6 @@
     def to_representation(self, profile: Profile):
         return serialize_profile(self.context["request"], profile)
 
-class SmallProfileField(ProfileFieldBaseClass):
-    def to_representation(self, profile: Profile):
-        return serialize_profile(self.context["request"], profile, small=True)
-
 class ScratchCreateSerializer(serializers.Serializer[None]):
     name = serializers.CharField(allow_blank=True, required=False)
     compiler = serializers.CharField(allow_blank=True, required=True)
@@ -65,18 +61,7 @@
     diff_label = serializers.CharField(allow_blank=True, required=False)
 
 class ScratchSerializer(serializers.ModelSerializer[Scratch]):
-<<<<<<< HEAD
     url = serializers.HyperlinkedIdentityField(view_name="scratch-detail")
-
-    class Meta:
-        model = Scratch
-        fields = ["url", "slug", "name", "description", "compiler", "platform", "compiler_flags", "target_assembly", "source_code", "context", "diff_label", "score", "max_score"]
-
-# XXX: ideally we would just use ScratchSerializer, but adding owner and parent breaks creation
-class ScratchWithMetadataSerializer(serializers.ModelSerializer[Scratch]):
-    url = serializers.HyperlinkedIdentityField(view_name="scratch-detail")
-=======
->>>>>>> 7f7c43f8
     owner = ProfileField(read_only=True)
     parent = serializers.HyperlinkedRelatedField( # type: ignore
         read_only=True,
@@ -86,22 +71,5 @@
 
     class Meta:
         model = Scratch
-<<<<<<< HEAD
-        fields = ["url", "slug", "name", "description", "compiler", "platform", "compiler_flags", "source_code", "context", "owner", "parent", "diff_label", "score", "max_score"]
-
-class SmallScratchSerializer(serializers.ModelSerializer[Scratch]):
-    url = serializers.HyperlinkedIdentityField(view_name="scratch-detail")
-    owner = SmallProfileField(read_only=True)
-    parent = serializers.HyperlinkedRelatedField(
-        read_only=True,
-        view_name="scratch-detail",
-        lookup_field="slug",
-    )
-
-    class Meta:
-        model = Scratch
-        fields = ["url", "name", "compiler", "platform", "score", "max_score", "owner", "parent"]
-=======
-        fields = ["slug", "name", "description", "compiler", "platform", "compiler_flags", "target_assembly", "source_code", "context", "diff_label", "score", "max_score", "parent", "owner"]
-        read_only_fields = ["slug", "parent", "owner"]
->>>>>>> 7f7c43f8
+        exclude = []
+        read_only_fields = ["slug", "parent", "owner"]