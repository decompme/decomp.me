--- conflicted
+++ resolved
@@ -3,32 +3,22 @@
 import re
 import string
 from threading import Thread
-<<<<<<< HEAD
-from typing import Optional
-
-import django_filters
-
-from django.contrib.auth.models import User
-
-from github import Github, UnknownObjectException
-from github.Repository import Repository
-=======
-from typing import Any
+from typing import Any, Optional
 
 import django_filters
 from django.db.models.query import QuerySet
 from django.views import View
->>>>>>> e012b47a
+from django.contrib.auth.models import User
+
+from github import Github, UnknownObjectException
+from github.Repository import Repository
 from rest_framework import filters, mixins, permissions, status
 from rest_framework.decorators import action
 from rest_framework.exceptions import APIException
 from rest_framework.pagination import CursorPagination
 from rest_framework.response import Response
 from rest_framework.viewsets import GenericViewSet
-<<<<<<< HEAD
-
-=======
->>>>>>> e012b47a
+from rest_framework_extensions.mixins import NestedViewSetMixin
 from rest_framework_extensions.routers import ExtendedSimpleRouter
 
 from coreapp.middleware import Request
