--- conflicted
+++ resolved
@@ -12,12 +12,6 @@
 
 logger = logging.getLogger(__name__)
 
-<<<<<<< HEAD
-=======
-if TYPE_CHECKING:
-    pass
-
->>>>>>> 50a2b836
 
 class AnonymousUser(auth.models.AnonymousUser):
     profile: Profile
