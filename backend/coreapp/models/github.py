--- conflicted
+++ resolved
@@ -1,11 +1,4 @@
-<<<<<<< HEAD
 from typing import Optional
-=======
-import shutil
-import subprocess
-from pathlib import Path
-from typing import Any, Optional
->>>>>>> 96f45a3e
 
 import requests
 from django.conf import settings
@@ -17,11 +10,7 @@
 from django.utils.timezone import now
 from github import BadCredentialsException, Github
 from github.NamedUser import NamedUser
-<<<<<<< HEAD
-=======
-from github.Repository import Repository
 from requests import RequestException
->>>>>>> 96f45a3e
 from rest_framework import status
 from rest_framework.exceptions import APIException
 
