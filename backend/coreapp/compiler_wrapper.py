--- conflicted
+++ resolved
@@ -112,24 +112,15 @@
         return " ".join(flags)
 
     @staticmethod
-<<<<<<< HEAD
     def compile_code(compiler: str, cc_opts: str, code: str, context: str, to_regenerate: Compilation = None):
-        if compiler not in compilers:
-=======
-    def compile_code(compiler: str, cpp_opts: str, as_opts: str, cc_opts: str, code: str, context: str, to_regenerate: Compilation = None):
         if compiler not in _compilers:
->>>>>>> e8e08423
             logger.debug(f"Compiler {compiler} not found")
             return (None, "ERROR: Compiler not found")
 
         compiler_cfg = _compilers[compiler]
 
         if not to_regenerate:
-<<<<<<< HEAD
-            cached_compilation, hash = check_compilation_cache(compiler, cc_opts, code, context)
-=======
-            cached_compilation, hash = _check_compilation_cache(compiler, cpp_opts, as_opts, cc_opts, code, context)
->>>>>>> e8e08423
+            cached_compilation, hash = _check_compilation_cache(compiler, cc_opts, code, context)
             if cached_compilation:
                 logger.debug(f"Compilation cache hit!")
                 return (cached_compilation, cached_compilation.stderr)
