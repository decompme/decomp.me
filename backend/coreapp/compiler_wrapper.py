from typing import Dict, List, Optional, Tuple
from coreapp.models import Asm, Assembly, Compilation
from coreapp import util
from coreapp.sandbox import Sandbox
from django.conf import settings
import json
import logging
import os
from pathlib import Path
import subprocess

logger = logging.getLogger(__name__)

ASM_PRELUDE: str = """
.macro .late_rodata
    .section .rodata
.endm

.macro glabel label
    .global \label
    .type \label, @function
    \label:
.endm

.set noat
.set noreorder
.set gp=64

"""

PATH: str
if settings.USE_SANDBOX_JAIL:
    PATH = "/bin:/usr/bin"
else:
    PATH = os.environ["PATH"]

def load_compilers() -> Dict[str, Dict[str, str]]:
    ret = {}

    compiler_dirs = next(os.walk(settings.COMPILER_BASE_PATH))
    for compiler_id in compiler_dirs[1]:
        config_path = Path(settings.COMPILER_BASE_PATH / compiler_id / "config.json")
        if config_path.exists():
            with open(config_path) as f:
                ret[compiler_id] = json.load(f)

    return ret


def load_arches() -> Dict[str, Dict[str, str]]:
    ret = {}

<<<<<<< HEAD
    ret["mips"] = {
        "assemble_cmd": "mips-linux-gnu-as -march=vr4300 -mabi=32 -o \"$OUTPUT\" \"$INPUT\"",
        "objdump_cmd": "mips-linux-gnu-objdump",
        "nm_cmd": "mips-linux-gnu-nm",
    }
=======
    ret["mips"] = "mips-linux-gnu-as -march=vr4300 -o \"$OUTPUT\" \"$INPUT\""
    ret["mipsel"] = "mips-linux-gnu-as -march=mips64 -mabi=64 -o \"$OUTPUT\" \"$INPUT\""
>>>>>>> d924ec32

    return ret


_compilers = load_compilers()
_arches = load_arches()

def get_assemble_cmd(arch: str) -> Optional[str]:
    if arch in _arches and "assemble_cmd" in _arches[arch]:
        return _arches[arch]["assemble_cmd"]
    return None

def get_nm_command(arch: str) -> Optional[str]:
    if arch in _arches and "nm_cmd" in _arches[arch]:
        return _arches[arch]["nm_cmd"]
    return None

def get_objdump_command(arch: str) -> Optional[str]:
    if arch in _arches and "objdump_cmd" in _arches[arch]:
        return _arches[arch]["objdump_cmd"]
    return None

def _check_compilation_cache(*args: str) -> Tuple[Optional[Compilation], str]:
    hash = util.gen_hash(args)
    return Compilation.objects.filter(hash=hash).first(), hash


def _check_assembly_cache(*args: str) -> Tuple[Optional[Assembly], str]:
    hash = util.gen_hash(args)
    return Assembly.objects.filter(hash=hash).first(), hash


class CompilerWrapper:
    @staticmethod
    def base_path() -> Path:
        return settings.COMPILER_BASE_PATH

    @staticmethod
    def arch_from_compiler(compiler: str) -> Optional[str]:
        cfg = _compilers.get(compiler)
        return cfg["arch"] if cfg else None

    @staticmethod
    def available_compiler_ids() -> Dict[str, Dict[str, Optional[str]]]:
        return sorted(_compilers.keys())

    @staticmethod
    def available_compilers() -> Dict[str, Dict[str, Optional[str]]]:
        return {k: {"arch": CompilerWrapper.arch_from_compiler(k)} for k in CompilerWrapper.available_compiler_ids()}

    @staticmethod
    def filter_cc_opts(compiler: str, cc_opts: str) -> str:
        cfg = _compilers[compiler]
        # Remove irrelevant flags that are part of the base compiler configs or
        # don't affect matching, but clutter the compiler settings field.
        # TODO: use cfg for this?
        skip_flags_with_args = {
            "-woff",
            "-B",
            "-I",
            "-D",
            "-U",
            "-G",
        }
        skip_flags = {
            "-ffreestanding",
            "-non_shared",
            "-Xcpluscomm",
            "-Xfullwarn",
            "-fullwarn",
            "-Wab,-r4300_mul",
            "-c",
            "-w",
        }
        skip_next = False
        flags = []
        for flag in cc_opts.split():
            if skip_next:
                skip_next = False
                continue
            if flag in skip_flags:
                continue
            if flag in skip_flags_with_args:
                skip_next = True
                continue
            if any(flag.startswith(f) for f in skip_flags_with_args):
                continue
            flags.append(flag)
        return " ".join(flags)

    @staticmethod
    def compile_code(compiler: str, cc_opts: str, code: str, context: str, to_regenerate: Optional[Compilation] = None):
        if compiler not in _compilers:
            logger.debug(f"Compiler {compiler} not found")
            return (None, "ERROR: Compiler not found")

        code = code.replace("\r\n", "\n")
        context = context.replace("\r\n", "\n")

        if not to_regenerate:
            cached_compilation, hash = _check_compilation_cache(compiler, cc_opts, code, context)
            if cached_compilation:
                logger.debug(f"Compilation cache hit! hash: {hash}")
                return (cached_compilation, cached_compilation.stderr)

        with Sandbox() as sandbox:
            code_path = sandbox.path / "code.c"
            object_path = sandbox.path / "object.o"
            with code_path.open("w") as f:
                f.write('#line 1 "ctx.c"\n')
                f.write(context)
                f.write('\n')

                f.write('#line 1 "src.c"\n')
                f.write(code)
                f.write('\n')

            compiler_path = CompilerWrapper.base_path() / compiler

            # Run compiler
            try:
                compile_proc = sandbox.run_subprocess(
                    _compilers[compiler]["cc"],
                    mounts=[compiler_path],
                    shell=True,
                    env={
                    "PATH": PATH,
                    "INPUT": sandbox.rewrite_path(code_path),
                    "OUTPUT": sandbox.rewrite_path(object_path),
                    "COMPILER_DIR": sandbox.rewrite_path(compiler_path),
                    "CC_OPTS": sandbox.quote_options(cc_opts),
                })
            except subprocess.CalledProcessError as e:
                # Compilation failed
                logging.debug("Compilation failed: " + e.stderr)
                return (None, e.stderr)

            if not object_path.exists():
                logger.error("Compiler did not create an object file")
                return (None, "ERROR: Compiler did not create an object file")

            if to_regenerate:
                compilation = to_regenerate
                compilation.elf_object=object_path.read_bytes(),
            else:
                # Store Compilation to db
                compilation = Compilation(
                    hash=hash,
                    compiler=compiler,
                    cc_opts=cc_opts,
                    source_code=code,
                    context=context,
                    elf_object=object_path.read_bytes(),
                    stderr=compile_proc.stderr
                )
            compilation.save()

            return (compilation, compile_proc.stderr)

    @staticmethod
    def assemble_asm(arch: str, asm: Asm, to_regenerate: Optional[Assembly] = None) -> Tuple[Optional[Assembly], Optional[str]]:
        if arch not in _arches:
            logger.error(f"Arch {arch} not found")
            return (None, f"Arch {arch} not found")

        assemble_cmd = get_assemble_cmd(arch)
        if not assemble_cmd:
            logger.error(f"Assemble command for arch {arch} not found")
            return (None, f"Assemble command for arch {arch} not found")

        # Use the cache if we're not manually re-running an Assembly
        if not to_regenerate:
            cached_assembly, hash = _check_assembly_cache(arch, asm.hash)
            if cached_assembly:
                logger.debug(f"Assembly cache hit! hash: {hash}")
                return (cached_assembly, None)

        arch_cfg = _arches[arch]

        with Sandbox() as sandbox:
            asm_path = sandbox.path / "asm.s"
            asm_path.write_text(ASM_PRELUDE + asm.data)

            object_path = sandbox.path / "object.o"

            # Run assembler
            try:
                assemble_proc = sandbox.run_subprocess(
                    arch_cfg["assemble_cmd"],
                    mounts=[],
                    shell=True,
                    env={
                    "PATH": PATH,
                    "INPUT": sandbox.rewrite_path(asm_path),
                    "OUTPUT": sandbox.rewrite_path(object_path),
                })
            except subprocess.CalledProcessError as e:
                # Compilation failed
                logger.exception("Error running asm-differ")
                return (None, e.stderr)

            # Assembly failed
            if assemble_proc.returncode != 0:
                return (None, assemble_proc.stderr)

            if not object_path.exists():
                logger.error("Assembler did not create an object file")
                return (None, "Assembler did not create an object file")

            if to_regenerate:
                assembly = to_regenerate
                assembly.elf_object = object_path.read_bytes()
            else:
                assembly = Assembly(
                    hash=hash,
                    arch=arch,
                    source_asm=asm,
                    elf_object=object_path.read_bytes(),
                )
            assembly.save()

            return (assembly, None)<|MERGE_RESOLUTION|>--- conflicted
+++ resolved
@@ -48,20 +48,18 @@
 
 
 def load_arches() -> Dict[str, Dict[str, str]]:
-    ret = {}
-
-<<<<<<< HEAD
-    ret["mips"] = {
-        "assemble_cmd": "mips-linux-gnu-as -march=vr4300 -mabi=32 -o \"$OUTPUT\" \"$INPUT\"",
-        "objdump_cmd": "mips-linux-gnu-objdump",
-        "nm_cmd": "mips-linux-gnu-nm",
+    return {
+        "mips": {
+            "assemble_cmd": 'mips-linux-gnu-as -march=vr4300 -mabi=32 -o "$OUTPUT" "$INPUT"',
+            "objdump_cmd": "mips-linux-gnu-objdump",
+            "nm_cmd": "mips-linux-gnu-nm",
+        },
+        "mipsel": {
+            "assemble_cmd": 'mips-linux-gnu-as -march=mips64 -mabi=64 -o "$OUTPUT" "$INPUT"',
+            "objdump_cmd": "mips-linux-gnu-objdump",
+            "nm_cmd": "mips-linux-gnu-nm",
+        }
     }
-=======
-    ret["mips"] = "mips-linux-gnu-as -march=vr4300 -o \"$OUTPUT\" \"$INPUT\""
-    ret["mipsel"] = "mips-linux-gnu-as -march=mips64 -mabi=64 -o \"$OUTPUT\" \"$INPUT\""
->>>>>>> d924ec32
-
-    return ret
 
 
 _compilers = load_compilers()
