--- conflicted
+++ resolved
@@ -3,14 +3,11 @@
 from coreapp import util
 from coreapp.sandbox import Sandbox
 from django.conf import settings
-from django.utils.crypto import get_random_string
 import json
 import logging
 import os
 from pathlib import Path
-import shlex
 import subprocess
-from tempfile import TemporaryDirectory
 
 logger = logging.getLogger(__name__)
 
@@ -61,9 +58,6 @@
         return settings.COMPILER_BASE_PATH
 
     @staticmethod
-<<<<<<< HEAD
-    def compile_code(compiler: str, cc_opts: str, code: str, context: str, to_regenerate: Compilation = None):
-=======
     def arch_from_compiler(compiler: str) -> Optional[str]:
         cfg = compilers.get(compiler)
         return cfg["arch"] if cfg else None
@@ -90,8 +84,7 @@
         )
 
     @staticmethod
-    def compile_code(compiler: str, cpp_opts: str, as_opts: str, cc_opts: str, code: str, context: str, to_regenerate: Compilation = None):
->>>>>>> 40da8668
+    def compile_code(compiler: str, cc_opts: str, code: str, context: str, to_regenerate: Compilation = None):
         if compiler not in compilers:
             logger.debug(f"Compiler {compiler} not found")
             return (None, "ERROR: Compiler not found")
