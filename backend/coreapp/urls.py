from django.urls import path

from rest_framework.routers import DefaultRouter

from coreapp.views import (
    library,
    preset,
    stats,
    project,
    scratch,
    user,
    search,
    scratch_count,
)

router = DefaultRouter(trailing_slash=False)
router.register(r"scratch", scratch.ScratchViewSet)
router.register(r"preset", preset.PresetViewSet)
router.register(r"project", project.ProjectViewSet)

urlpatterns = [
    *router.urls,
    path("library", library.LibraryDetail.as_view(), name="library"),
<<<<<<< HEAD
=======
    path("platform", platform.PlatformDetail.as_view(), name="platform"),
    path(
        "platform/<slug:id>",
        platform.single_platform,
        name="platform-detail",
    ),
    path(
        "scratch-count", scratch_count.ScratchCountView.as_view(), name="scratch-count"
    ),
>>>>>>> 1f0dc00a
    path("stats", stats.StatsDetail.as_view(), name="stats"),
    path("user", user.CurrentUser.as_view(), name="current-user"),
    path(
        "user/scratches",
        user.CurrentUserScratchList.as_view(),
        name="current-user-scratches",
    ),
    path("users/<slug:username>", user.user, name="user-detail"),
    path(
        "users/<slug:username>/scratches",
        user.UserScratchList.as_view(),
        name="user-scratches",
    ),
    path("search", search.SearchViewSet.as_view(), name="search"),
    path("libraries", library.LibraryDetail.as_view(), name="libraries"),
]<|MERGE_RESOLUTION|>--- conflicted
+++ resolved
@@ -21,19 +21,10 @@
 urlpatterns = [
     *router.urls,
     path("library", library.LibraryDetail.as_view(), name="library"),
-<<<<<<< HEAD
-=======
-    path("platform", platform.PlatformDetail.as_view(), name="platform"),
-    path(
-        "platform/<slug:id>",
-        platform.single_platform,
-        name="platform-detail",
-    ),
+    path("stats", stats.StatsDetail.as_view(), name="stats"),
     path(
         "scratch-count", scratch_count.ScratchCountView.as_view(), name="scratch-count"
     ),
->>>>>>> 1f0dc00a
-    path("stats", stats.StatsDetail.as_view(), name="stats"),
     path("user", user.CurrentUser.as_view(), name="current-user"),
     path(
         "user/scratches",
