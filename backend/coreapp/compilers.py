--- conflicted
+++ resolved
@@ -45,14 +45,12 @@
 class Language(enum.Enum):
     C = "C"
     CXX = "C++"
-    OLD_CXX = "C++"
     PASCAL = "Pascal"
 
     def get_file_extension(self) -> str:
         return {
             Language.C: "c",
             Language.CXX: "cpp",
-            Language.OLD_CXX: "c++",
             Language.PASCAL: "p",
         }[self]
 
@@ -437,17 +435,6 @@
     base_id="ido6.0",
 )
 
-<<<<<<< HEAD
-IDO53_CXX_IRIX = IDOCompiler(
-    id="ido5.3_c++_irix",
-    platform=IRIX,
-    cc='"${COMPILER_DIR}"/usr/bin/qemu-irix -L "${COMPILER_DIR}" "${COMPILER_DIR}/usr/lib/CC" -I "${COMPILER_DIR}"/usr/include -c -Xcpluscomm -G0 -non_shared -woff 649,838,712 -32 ${COMPILER_FLAGS} -o "${OUTPUT}" "${INPUT}"',
-    base_id="ido5.3_c++",
-    language=Language.OLD_CXX,
-)
-
-=======
->>>>>>> 1815458b
 IDO71_IRIX = IDOCompiler(
     id="ido7.1_irix",
     platform=IRIX,
@@ -483,17 +470,6 @@
     base_id="ido6.0",
 )
 
-<<<<<<< HEAD
-IDO53_CXX = IDOCompiler(
-    id="ido5.3_c++",
-    platform=N64,
-    cc='"${COMPILER_DIR}"/usr/bin/qemu-irix -L "${COMPILER_DIR}" "${COMPILER_DIR}/usr/lib/CC" -I "{COMPILER_DIR}"/usr/include -c -Xcpluscomm -G0 -non_shared -woff 649,838,712 -32 ${COMPILER_FLAGS} -o "${OUTPUT}" "${INPUT}"',
-    base_id="ido5.3_c++",
-    language=Language.OLD_CXX,
-)
-
-=======
->>>>>>> 1815458b
 GCC272KMC = GCCCompiler(
     id="gcc2.7.2kmc",
     platform=N64,
@@ -885,10 +861,6 @@
     MWCPS2_30B22_020926,
     # N64
     IDO53,
-<<<<<<< HEAD
-    IDO53_CXX,
-=======
->>>>>>> 1815458b
     IDO60,
     IDO71,
     GCC272KMC,
@@ -899,7 +871,6 @@
     EGCS1124,
     # IRIX
     IDO53_IRIX,
-    IDO53_CXX_IRIX,
     IDO53PASCAL,
     IDO60_IRIX,
     IDO71_IRIX,
