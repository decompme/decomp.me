import logging
import platform as platform_stdlib
from dataclasses import dataclass, field
from functools import cache
from pathlib import Path
from typing import ClassVar, Dict, List, Optional, OrderedDict

from coreapp import platforms
from coreapp.flags import (
    COMMON_ARMCC_FLAGS,
    COMMON_CLANG_FLAGS,
    COMMON_GCC_FLAGS,
    COMMON_GCC_PS1_FLAGS,
    COMMON_GCC_SATURN_FLAGS,
    COMMON_IDO_FLAGS,
    COMMON_MSVC_FLAGS,
    COMMON_MWCC_FLAGS,
    COMMON_WATCOM_FLAGS,
    Flags,
    Language,
)
<<<<<<< HEAD
=======
from coreapp.libraries import *

>>>>>>> d944afee
from coreapp.platforms import (
    GBA,
    GC_WII,
    IRIX,
    MACOSX,
    MSDOS,
    N3DS,
    N64,
    NDS_ARM9,
    PS1,
    PS2,
    SATURN,
    SWITCH,
    WIN9X,
    Platform,
)
from django.conf import settings
from rest_framework import status
from rest_framework.exceptions import APIException

logger = logging.getLogger(__name__)

CONFIG_PY = "config.py"
COMPILER_BASE_PATH: Path = settings.COMPILER_BASE_PATH


@dataclass(frozen=True)
class Compiler:
    id: str
    cc: str
    platform: Platform
    flags: ClassVar[Flags]
    library_include_flag: str
    base_compiler: Optional["Compiler"] = None
    is_gcc: ClassVar[bool] = False
    is_ido: ClassVar[bool] = False
    is_mwcc: ClassVar[bool] = False
    needs_wine = False
    language: Language = Language.C

    @property
    def path(self) -> Path:
        if self.base_compiler is not None:
            return (
                COMPILER_BASE_PATH
                / self.base_compiler.platform.id
                / self.base_compiler.id
            )
        return COMPILER_BASE_PATH / self.platform.id / self.id

    def available(self) -> bool:
        # consider compiler binaries present if the compiler's directory is found
        if not self.path.exists():
            print(f"Compiler {self.id} not found at {self.path}")
        return self.path.exists()


@dataclass(frozen=True)
class PresetDC:
    name: str
    compiler: Compiler
    flags: str
    diff_flags: List[str] = field(default_factory=list)
    libraries: List[Library] = field(default_factory=list)

    def to_json(self) -> Dict[str, object]:
        return {
            "name": self.name,
            "compiler": self.compiler.id,
            "flags": self.flags,
            "diff_flags": self.diff_flags,
            "libraries": [
                {"name": lib.name, "version": lib.version} for lib in self.libraries
            ],
        }


@dataclass(frozen=True)
class DummyCompiler(Compiler):
    flags: ClassVar[Flags] = []
    library_include_flag: str = ""

    def available(self) -> bool:
        return settings.DUMMY_COMPILER


@dataclass(frozen=True)
class DummyLongRunningCompiler(DummyCompiler):
    def available(self) -> bool:
        return settings.DUMMY_COMPILER and platform_stdlib.system() != "Windows"


@dataclass(frozen=True)
class ClangCompiler(Compiler):
    flags: ClassVar[Flags] = COMMON_CLANG_FLAGS
    library_include_flag: str = "-isystem"


@dataclass(frozen=True)
class ArmccCompiler(Compiler):
    flags: ClassVar[Flags] = COMMON_ARMCC_FLAGS
    library_include_flag: str = "-J"


@dataclass(frozen=True)
class GCCCompiler(Compiler):
    is_gcc: ClassVar[bool] = True
    flags: ClassVar[Flags] = COMMON_GCC_FLAGS
    library_include_flag: str = "-isystem"


@dataclass(frozen=True)
class GCCPS1Compiler(GCCCompiler):
    flags: ClassVar[Flags] = COMMON_GCC_PS1_FLAGS


@dataclass(frozen=True)
class GCCSaturnCompiler(GCCCompiler):
    flags: ClassVar[Flags] = COMMON_GCC_SATURN_FLAGS


@dataclass(frozen=True)
class IDOCompiler(Compiler):
    is_ido: ClassVar[bool] = True
    flags: ClassVar[Flags] = COMMON_IDO_FLAGS
    library_include_flag: str = "-I"


@dataclass(frozen=True)
class MWCCCompiler(Compiler):
    is_mwcc: ClassVar[bool] = True
    flags: ClassVar[Flags] = COMMON_MWCC_FLAGS
    library_include_flag: str = "-IZ:"


@dataclass(frozen=True)
class MSVCCompiler(Compiler):
    flags: ClassVar[Flags] = COMMON_MSVC_FLAGS
    library_include_flag: str = "/IZ:"


@dataclass(frozen=True)
class WatcomCompiler(Compiler):
    flags: ClassVar[Flags] = COMMON_WATCOM_FLAGS
    library_include_flag: str = "/IZ:"


def from_id(compiler_id: str) -> Compiler:
    if compiler_id not in _compilers:
        raise APIException(
            f"Unknown compiler: {compiler_id}",
            str(status.HTTP_400_BAD_REQUEST),
        )
    return _compilers[compiler_id]


@cache
def available_compilers() -> List[Compiler]:
    return list(_compilers.values())


@cache
def available_platforms() -> List[Platform]:
    pset = set(compiler.platform for compiler in available_compilers())

    return sorted(pset, key=lambda p: p.name)


@cache
def available_presets(platform: Platform) -> List[PresetDC]:
    return [p for p in _presets if p.compiler.platform == platform]


def preset_from_name(name: str) -> Optional[PresetDC]:
    for p in _presets:
        if p.name == name:
            return p
    return None


DUMMY = DummyCompiler(id="dummy", platform=platforms.DUMMY, cc="")

DUMMY_LONGRUNNING = DummyLongRunningCompiler(
    id="dummy_longrunning", platform=platforms.DUMMY, cc="sleep 3600"
)

# GBA
AGBCC = GCCCompiler(
    id="agbcc",
    platform=GBA,
    cc='cc -E -I "${COMPILER_DIR}"/include -iquote include -nostdinc -undef "$INPUT" | "${COMPILER_DIR}"/bin/agbcc $COMPILER_FLAGS -o - | arm-none-eabi-as -mcpu=arm7tdmi -o "$OUTPUT"',
)

OLD_AGBCC = GCCCompiler(
    id="old_agbcc",
    platform=GBA,
    cc='cc -E -I "${COMPILER_DIR}"/include -iquote include -nostdinc -undef "$INPUT" | "${COMPILER_DIR}"/bin/old_agbcc $COMPILER_FLAGS -o - | arm-none-eabi-as -mcpu=arm7tdmi -o "$OUTPUT"',
    base_compiler=AGBCC,
)

AGBCCPP = GCCCompiler(
    id="agbccpp",
    platform=GBA,
    cc='cc -E -I "${COMPILER_DIR}"/include -iquote include -nostdinc -undef "$INPUT" | "${COMPILER_DIR}"/bin/agbcp -quiet $COMPILER_FLAGS -o - | arm-none-eabi-as -mcpu=arm7tdmi -o "$OUTPUT"',
)
# N3DS
ARMCC_CC = '${WINE} "${COMPILER_DIR}"/bin/armcc.exe -c --cpu=MPCore --fpmode=fast --apcs=/interwork -I "${COMPILER_DIR}"/include $COMPILER_FLAGS -o "${OUTPUT}" "${INPUT}"'

ARMCC_40_771 = ArmccCompiler(
    id="armcc_40_771",
    platform=N3DS,
    cc=ARMCC_CC,
)

ARMCC_40_821 = ArmccCompiler(
    id="armcc_40_821",
    platform=N3DS,
    cc=ARMCC_CC,
)

ARMCC_41_561 = ArmccCompiler(
    id="armcc_41_561",
    platform=N3DS,
    cc=ARMCC_CC,
)

ARMCC_41_713 = ArmccCompiler(
    id="armcc_41_713",
    platform=N3DS,
    cc=ARMCC_CC,
)

ARMCC_41_791 = ArmccCompiler(
    id="armcc_41_791",
    platform=N3DS,
    cc=ARMCC_CC,
)

ARMCC_41_894 = ArmccCompiler(
    id="armcc_41_894",
    platform=N3DS,
    cc=ARMCC_CC,
)

ARMCC_41_921 = ArmccCompiler(
    id="armcc_41_921",
    platform=N3DS,
    cc=ARMCC_CC,
)

ARMCC_41_1049 = ArmccCompiler(
    id="armcc_41_1049",
    platform=N3DS,
    cc=ARMCC_CC,
)

ARMCC_41_1440 = ArmccCompiler(
    id="armcc_41_1440",
    platform=N3DS,
    cc=ARMCC_CC,
)

ARMCC_41_1454 = ArmccCompiler(
    id="armcc_41_1454",
    platform=N3DS,
    cc=ARMCC_CC,
)

ARMCC_504_82 = ArmccCompiler(
    id="armcc_504_82",
    platform=N3DS,
    cc=ARMCC_CC,
)

# Switch
CLANG_391 = ClangCompiler(
    id="clang-3.9.1",
    platform=SWITCH,
    cc='TOOLROOT="$COMPILER_DIR" "$COMPILER_DIR"/bin/clang++ -c -target aarch64-linux-elf --sysroot="$COMPILER_DIR"/botw-lib-musl-25ed8669943bee65a650700d340e451eda2a26ba -D_LIBCPP_HAS_MUSL_LIBC -mcpu=cortex-a57+fp+simd+crypto+crc -mno-implicit-float -fstandalone-debug -fPIC -Wl,-Bsymbolic-functions -shared -stdlib=libc++ -nostdlib $COMPILER_FLAGS -o "$OUTPUT" "$INPUT"',
)

CLANG_401 = ClangCompiler(
    id="clang-4.0.1",
    platform=SWITCH,
    cc='TOOLROOT="$COMPILER_DIR" "$COMPILER_DIR"/bin/clang++ -c -target aarch64-linux-elf --sysroot="$COMPILER_DIR"/botw-lib-musl-25ed8669943bee65a650700d340e451eda2a26ba -mcpu=cortex-a57+fp+simd+crypto+crc -mno-implicit-float -fstandalone-debug -fPIC -Wl,-Bsymbolic-functions -shared -stdlib=libc++ -nostdlib $COMPILER_FLAGS -o "$OUTPUT" "$INPUT"',
)

CLANG_800 = ClangCompiler(
    id="clang-8.0.0",
    platform=SWITCH,
    cc='TOOLROOT="$COMPILER_DIR" "$COMPILER_DIR"/bin/clang++ -c -target aarch64-linux-elf --sysroot="$COMPILER_DIR"/botw-lib-musl-25ed8669943bee65a650700d340e451eda2a26ba -mcpu=cortex-a57+fp+simd+crypto+crc -mno-implicit-float -fstandalone-debug -fPIC -Wl,-Bsymbolic-functions -shared -stdlib=libc++ -nostdlib $COMPILER_FLAGS -o "$OUTPUT" "$INPUT"',
)

# PS1
PSYQ_MSDOS_CC = (
    'cpp -P "$INPUT" | unix2dos > object.oc && cp ${COMPILER_DIR}/* . && '
    '(HOME="." dosemu -quiet -dumb -f ${COMPILER_DIR}/dosemurc -K . -E "CC1PSX.EXE -quiet ${COMPILER_FLAGS} -o object.os object.oc") && '
    '(HOME="." dosemu -quiet -dumb -f ${COMPILER_DIR}/dosemurc -K . -E "ASPSX.EXE -quiet object.os -o object.oo") && '
    '${COMPILER_DIR}/psyq-obj-parser object.oo -o "$OUTPUT"'
)
PSYQ_CC = (
    'cpp -P "$INPUT" | unix2dos | '
    '${WIBO} ${COMPILER_DIR}/CC1PSX.EXE -quiet ${COMPILER_FLAGS} -o "$OUTPUT".s && '
    '${WIBO} ${COMPILER_DIR}/ASPSX.EXE -quiet "$OUTPUT".s -o "$OUTPUT".obj && '
    '${COMPILER_DIR}/psyq-obj-parser "$OUTPUT".obj -o "$OUTPUT"'
)

PSYQ33 = GCCPS1Compiler(
    id="psyq3.3",
    platform=PS1,
    cc=PSYQ_MSDOS_CC,
)

PSYQ35 = GCCPS1Compiler(
    id="psyq3.5",
    platform=PS1,
    cc=PSYQ_MSDOS_CC,
)

PSYQ36 = GCCPS1Compiler(
    id="psyq3.6",
    platform=PS1,
    cc=PSYQ_MSDOS_CC,
)

PSYQ40 = GCCPS1Compiler(
    id="psyq4.0",
    platform=PS1,
    cc=PSYQ_CC,
)

PSYQ41 = GCCPS1Compiler(
    id="psyq4.1",
    platform=PS1,
    cc=PSYQ_CC,
)

PSYQ43 = GCCPS1Compiler(
    id="psyq4.3",
    platform=PS1,
    cc=PSYQ_CC,
)

PSYQ44 = GCCPS1Compiler(
    id="psyq4.4",
    platform=PS1,
    cc=PSYQ_CC,
)

PSYQ45 = GCCPS1Compiler(
    id="psyq4.5",
    platform=PS1,
    cc=PSYQ_CC,
)

PSYQ46 = GCCPS1Compiler(
    id="psyq4.6",
    platform=PS1,
    cc=PSYQ_CC,
)

PS1_GCC = (
    'cpp -E -lang-c -nostdinc "${INPUT}" -o "${INPUT}".i && '
    '${COMPILER_DIR}/gcc -c -pipe -B${COMPILER_DIR}/ ${COMPILER_FLAGS} -o "${OUTPUT}" "${INPUT}.i"'
)

GCC263_PSX = GCCPS1Compiler(
    id="gcc2.6.3-psx",
    platform=PS1,
    cc=PS1_GCC,
)

GCC260_MIPSEL = GCCPS1Compiler(
    id="gcc2.6.0-mipsel",
    platform=PS1,
    cc=PS1_GCC,
)

GCC263_MIPSEL = GCCPS1Compiler(
    id="gcc2.6.3-mipsel",
    platform=PS1,
    cc=PS1_GCC,
)

GCC270_MIPSEL = GCCPS1Compiler(
    id="gcc2.7.0-mipsel",
    platform=PS1,
    cc=PS1_GCC,
)

GCC271_MIPSEL = GCCPS1Compiler(
    id="gcc2.7.1-mipsel",
    platform=PS1,
    cc=PS1_GCC,
)

GCC272_MIPSEL = GCCPS1Compiler(
    id="gcc2.7.2-mipsel",
    platform=PS1,
    cc=PS1_GCC,
)

GCC2721_MIPSEL = GCCPS1Compiler(
    id="gcc2.7.2.1-mipsel",
    platform=PS1,
    cc=PS1_GCC,
)

GCC2722_MIPSEL = GCCPS1Compiler(
    id="gcc2.7.2.2-mipsel",
    platform=PS1,
    cc=PS1_GCC,
)

GCC2723_MIPSEL = GCCPS1Compiler(
    id="gcc2.7.2.3-mipsel",
    platform=PS1,
    cc=PS1_GCC,
)

GCC280_MIPSEL = GCCPS1Compiler(
    id="gcc2.8.0-mipsel",
    platform=PS1,
    cc=PS1_GCC,
)

GCC281_MIPSEL = GCCPS1Compiler(
    id="gcc2.8.1-mipsel",
    platform=PS1,
    cc=PS1_GCC,
)

GCC29166_MIPSEL = GCCPS1Compiler(
    id="gcc2.91.66-mipsel",
    platform=PS1,
    cc=PS1_GCC,
)

GCC2952_MIPSEL = GCCPS1Compiler(
    id="gcc2.95.2-mipsel",
    platform=PS1,
    cc=PS1_GCC,
)

# Saturn
SATURN_CC = (
    'cat "$INPUT" | unix2dos > dos_src.c && '
    "cp -r ${COMPILER_DIR}/* . && "
    '(HOME="." dosemu -quiet -dumb -f ${COMPILER_DIR}/dosemurc -K . -E "CPP.EXE dos_src.c -o src_proc.c") && '
    '(HOME="." dosemu -quiet -dumb -f ${COMPILER_DIR}/dosemurc -K . -E "CC1.EXE -quiet ${COMPILER_FLAGS} src_proc.c -o cc1_out.asm") && '
    '(HOME="." dosemu -quiet -dumb -f ${COMPILER_DIR}/dosemurc -K . -E "AS.EXE cc1_out.asm -o as_out.o") && '
    "sh-elf-objcopy -Icoff-sh -Oelf32-sh as_out.o && "
    'cp as_out.o "$OUTPUT"'
)

CYGNUS_2_7_96Q3 = GCCSaturnCompiler(
    id="cygnus-2.7-96Q3",
    platform=SATURN,
    cc=SATURN_CC,
)

# PS2
EE_GCC29_990721 = GCCCompiler(
    id="ee-gcc2.9-990721",
    platform=PS2,
    cc='"${COMPILER_DIR}"/bin/ee-gcc -c -B "${COMPILER_DIR}"/bin/ee- $COMPILER_FLAGS "$INPUT" -o "$OUTPUT"',
)

EE_GCC29_991111 = GCCCompiler(
    id="ee-gcc2.9-991111",
    platform=PS2,
    cc='${COMPILER_DIR}/bin/ee-gcc -c $COMPILER_FLAGS "$INPUT" -o "$OUTPUT"',
)

EE_GCC29_991111A = GCCCompiler(
    id="ee-gcc2.9-991111a",
    platform=PS2,
    cc='${COMPILER_DIR}/bin/ee-gcc -c $COMPILER_FLAGS "$INPUT" -o "$OUTPUT"',
)

EE_GCC29_991111_01 = GCCCompiler(
    id="ee-gcc2.9-991111-01",
    platform=PS2,
    cc='${COMPILER_DIR}/bin/ee-gcc -c $COMPILER_FLAGS "$INPUT" -o "$OUTPUT"',
)

EE_GCC2952_273A = GCCCompiler(
    id="ee-gcc2.95.2-273a",
    platform=PS2,
    cc='${WINE} "${COMPILER_DIR}/bin/ee-gcc.exe" -c -B "${COMPILER_DIR}"/lib/gcc-lib/ee/2.95.2/ $COMPILER_FLAGS "$INPUT" -o "$OUTPUT"',
)

EE_GCC2952_274 = GCCCompiler(
    id="ee-gcc2.95.2-274",
    platform=PS2,
    cc='${WINE} "${COMPILER_DIR}/bin/ee-gcc.exe" -c -B "${COMPILER_DIR}"/lib/gcc-lib/ee/2.95.2/ $COMPILER_FLAGS "$INPUT" -o "$OUTPUT"',
)

EE_GCC2953_107 = GCCCompiler(
    id="ee-gcc2.95.3-107",
    platform=PS2,
    cc='${WINE} "${COMPILER_DIR}/bin/ee-gcc.exe" -c -B "${COMPILER_DIR}"/lib/gcc-lib/ee/2.95.3/ $COMPILER_FLAGS "$INPUT" -o "$OUTPUT"',
)

EE_GCC2953_114 = GCCCompiler(
    id="ee-gcc2.95.3-114",
    platform=PS2,
    cc='${WINE} "${COMPILER_DIR}/bin/ee-gcc.exe" -c -B "${COMPILER_DIR}"/lib/gcc-lib/ee/2.95.3/ $COMPILER_FLAGS "$INPUT" -o "$OUTPUT"',
)

EE_GCC2953_136 = GCCCompiler(
    id="ee-gcc2.95.3-136",
    platform=PS2,
    cc='${WINE} "${COMPILER_DIR}/bin/ee-gcc.exe" -c -B "${COMPILER_DIR}"/lib/gcc-lib/ee/2.95.3/ $COMPILER_FLAGS "$INPUT" -o "$OUTPUT"',
)

EE_GCC296 = GCCCompiler(
    id="ee-gcc2.96",
    platform=PS2,
    cc='"${COMPILER_DIR}"/bin/ee-gcc -c -B "${COMPILER_DIR}"/bin/ee- $COMPILER_FLAGS "$INPUT" -o "$OUTPUT"',
)

EE_GCC32_040921 = GCCCompiler(
    id="ee-gcc3.2-040921",
    platform=PS2,
    cc='"${COMPILER_DIR}"/bin/ee-gcc -c -B "${COMPILER_DIR}"/bin/ee- $COMPILER_FLAGS "$INPUT" -o "$OUTPUT"',
)

MWCPS2_23_991202 = MWCCCompiler(
    id="mwcps2-2.3-991202",
    platform=PS2,
    cc='${WINE} "${COMPILER_DIR}/mwccmips.exe" -c $COMPILER_FLAGS -nostdinc -stderr "$INPUT" -o "$OUTPUT"',
)

MWCPS2_30B22_011126 = MWCCCompiler(
    id="mwcps2-3.0b22-011126",
    platform=PS2,
    cc='${WINE} "${COMPILER_DIR}/mwccps2.exe" -c $COMPILER_FLAGS -nostdinc -stderr "$INPUT" -o "$OUTPUT"',
)

MWCPS2_30B22_020123 = MWCCCompiler(
    id="mwcps2-3.0b22-020123",
    platform=PS2,
    cc='${WINE} "${COMPILER_DIR}/mwccps2.exe" -c $COMPILER_FLAGS -nostdinc -stderr "$INPUT" -o "$OUTPUT"',
)

MWCPS2_30B22_020716 = MWCCCompiler(
    id="mwcps2-3.0b22-020716",
    platform=PS2,
    cc='${WINE} "${COMPILER_DIR}/mwccps2.exe" -c $COMPILER_FLAGS -nostdinc -stderr "$INPUT" -o "$OUTPUT"',
)

MWCPS2_30B22_020926 = MWCCCompiler(
    id="mwcps2-3.0b22-020926",
    platform=PS2,
    cc='${WINE} "${COMPILER_DIR}/mwccps2.exe" -c $COMPILER_FLAGS -nostdinc -stderr "$INPUT" -o "$OUTPUT"',
)


# N64
IDO53 = IDOCompiler(
    id="ido5.3",
    platform=N64,
    cc='USR_LIB="${COMPILER_DIR}" "${COMPILER_DIR}/cc" -c -Xcpluscomm -G0 -non_shared -Wab,-r4300_mul -woff 649,838,712 -32 ${COMPILER_FLAGS} -o "${OUTPUT}" "${INPUT}"',
)

IDO53_CXX = IDOCompiler(
    id="ido5.3_c++",
    platform=N64,
    cc='"${COMPILER_DIR}"/usr/bin/qemu-irix -silent -L "${COMPILER_DIR}" "${COMPILER_DIR}/usr/lib/CC" -I "{COMPILER_DIR}"/usr/include -c -Xcpluscomm -G0 -non_shared -woff 649,838,712 -32 ${COMPILER_FLAGS} -o "${OUTPUT}" "${INPUT}"',
    language=Language.OLD_CXX,
)

IDO71 = IDOCompiler(
    id="ido7.1",
    platform=N64,
    cc='USR_LIB="${COMPILER_DIR}" "${COMPILER_DIR}/cc" -c -Xcpluscomm -G0 -non_shared -Wab,-r4300_mul -woff 649,838,712 -32 ${COMPILER_FLAGS} -o "${OUTPUT}" "${INPUT}"',
)

IDO60 = IDOCompiler(
    id="ido6.0",
    platform=N64,
    cc='"${COMPILER_DIR}"/usr/bin/qemu-irix -silent -L "${COMPILER_DIR}" "${COMPILER_DIR}/usr/lib/driver" -c -Xcpluscomm -G0 -non_shared -woff 649,838,712 -32 ${COMPILER_FLAGS} -o "${OUTPUT}" "${INPUT}"',
)

MIPS_PRO_744 = IDOCompiler(
    id="mips_pro_744",
    platform=N64,
    cc='"${COMPILER_DIR}"/usr/bin/qemu-irix -silent -L "${COMPILER_DIR}" "${COMPILER_DIR}/usr/lib/driver" -c -Xcpluscomm -G0 -non_shared -woff 649,838,712 -32 ${COMPILER_FLAGS} -o "${OUTPUT}" "${INPUT}"',
)

GCC272KMC = GCCCompiler(
    id="gcc2.7.2kmc",
    platform=N64,
    cc='COMPILER_PATH="${COMPILER_DIR}" "${COMPILER_DIR}"/gcc -c -G0 -mgp32 -mfp32 ${COMPILER_FLAGS} "${INPUT}" -o "${OUTPUT}"',
)

GCC281PM = GCCCompiler(
    id="gcc2.8.1pm",
    platform=N64,
    cc='"${COMPILER_DIR}"/gcc -G0 -c -B "${COMPILER_DIR}"/ $COMPILER_FLAGS "$INPUT" -o "$OUTPUT"',
)

GCC272SN = GCCCompiler(
    id="gcc2.7.2sn",
    platform=N64,
    cc='cpp -P "$INPUT" | ${WIBO} "${COMPILER_DIR}"/cc1n64.exe -quiet -G0 -mcpu=vr4300 -mips3 -mhard-float -meb ${COMPILER_FLAGS} -o "$OUTPUT".s && ${WIBO} "${COMPILER_DIR}"/asn64.exe -q -G0 "$OUTPUT".s -o "$OUTPUT".obj && "${COMPILER_DIR}"/psyq-obj-parser "$OUTPUT".obj -o "$OUTPUT" -b -n',
)

GCC272SNEW = GCCCompiler(
    id="gcc2.7.2snew",
    platform=N64,
    cc='"${COMPILER_DIR}"/cpp -lang-c -undef "$INPUT" | "${COMPILER_DIR}"/cc1 -mfp32 -mgp32 -G0 -quiet -mcpu=vr4300 -fno-exceptions ${COMPILER_FLAGS} -o "$OUTPUT".s && python3 "${COMPILER_DIR}"/modern-asn64.py mips-linux-gnu-as "$OUTPUT".s -G0 -EB -mips3 -O1 -mabi=32 -mgp32 -march=vr4300 -mfp32 -mno-shared -o "$OUTPUT"',
)

GCC281SN = GCCCompiler(
    id="gcc2.8.1sn",
    platform=N64,
    cc='cpp -E -lang-c -undef -D__GNUC__=2 -Dmips -D__mips__ -D__mips -Dn64 -D__n64__ -D__n64 -D_PSYQ -D__EXTENSIONS__ -D_MIPSEB -D__CHAR_UNSIGNED__ "$INPUT" '
    '| ${WIBO} "${COMPILER_DIR}"/cc1n64.exe ${COMPILER_FLAGS} -o "$OUTPUT".s '
    '&& ${WIBO} "${COMPILER_DIR}"/asn64.exe -q -G0 "$OUTPUT".s -o "$OUTPUT".obj '
    '&& "${COMPILER_DIR}"/psyq-obj-parser "$OUTPUT".obj -o "$OUTPUT" -b -n',
)

GCC281SNCXX = GCCCompiler(
    id="gcc2.8.1sn-cxx",
    base_compiler=GCC281SN,
    platform=N64,
    cc='cpp -E -lang-c++ -undef -D__GNUC__=2 -D__cplusplus -Dmips -D__mips__ -D__mips -Dn64 -D__n64__ -D__n64 -D_PSYQ -D__EXTENSIONS__ -D_MIPSEB -D__CHAR_UNSIGNED__ -D_LANGUAGE_C_PLUS_PLUS "$INPUT" '
    '| ${WIBO} "${COMPILER_DIR}"/cc1pln64.exe ${COMPILER_FLAGS} -o "$OUTPUT".s '
    '&& ${WIBO} "${COMPILER_DIR}"/asn64.exe -q -G0 "$OUTPUT".s -o "$OUTPUT".obj '
    '&& "${COMPILER_DIR}"/psyq-obj-parser "$OUTPUT".obj -o "$OUTPUT" -b -n',
)

EGCS1124 = GCCCompiler(
    id="egcs_1.1.2-4",
    platform=N64,
    cc='COMPILER_PATH="${COMPILER_DIR}" "${COMPILER_DIR}"/mips-linux-gcc -c -G 0 -fno-PIC -mgp32 -mfp32 -mcpu=4300 -nostdinc ${COMPILER_FLAGS} "${INPUT}" -o "${OUTPUT}"',
)

GCC440MIPS64ELF = GCCCompiler(
    id="gcc4.4.0-mips64-elf",
    platform=N64,
    cc='"${COMPILER_DIR}"/bin/mips64-elf-gcc -I "${COMPILER_DIR}"/mips64-elf/include -c ${COMPILER_FLAGS} "${INPUT}" -o "${OUTPUT}"',
)

# IRIX
IDO53_IRIX = IDOCompiler(
    id="ido5.3_irix",
    platform=IRIX,
    cc='USR_LIB="${COMPILER_DIR}" "${COMPILER_DIR}/cc" -c -Xcpluscomm -G0 -non_shared -woff 649,838,712 -32 ${COMPILER_FLAGS} -o "${OUTPUT}" "${INPUT}"',
    base_compiler=IDO53,
)

IDO53_ASM_IRIX = IDOCompiler(
    id="ido5.3_asm_irix",
    platform=IRIX,
    cc='USR_LIB="${COMPILER_DIR}" "${COMPILER_DIR}/cc" -c -Xcpluscomm -G0 -non_shared -woff 649,838,712 -32 ${COMPILER_FLAGS} -o "${OUTPUT}" "${INPUT}"',
    base_compiler=IDO53,
    language=Language.ASSEMBLY,
)

IDO53_CXX_IRIX = IDOCompiler(
    id="ido5.3_c++_irix",
    platform=IRIX,
    cc='"${COMPILER_DIR}"/usr/bin/qemu-irix -silent -L "${COMPILER_DIR}" "${COMPILER_DIR}/usr/lib/CC" -I "${COMPILER_DIR}"/usr/include -c -Xcpluscomm -G0 -non_shared -woff 649,838,712 -32 ${COMPILER_FLAGS} -o "${OUTPUT}" "${INPUT}"',
    base_compiler=IDO53_CXX,
    language=Language.OLD_CXX,
)

IDO53PASCAL = IDOCompiler(
    id="ido5.3Pascal",
    platform=IRIX,
    cc='USR_LIB="${COMPILER_DIR}" "${COMPILER_DIR}/cc" -c -Xcpluscomm -G0 -non_shared ${COMPILER_FLAGS} -o "${OUTPUT}" "${INPUT}"',
    base_compiler=IDO53,
    language=Language.PASCAL,
)

IDO60_IRIX = IDOCompiler(
    id="ido6.0_irix",
    platform=IRIX,
    cc='"${COMPILER_DIR}"/usr/bin/qemu-irix -silent -L "${COMPILER_DIR}" "${COMPILER_DIR}/usr/lib/driver" -c -Xcpluscomm -G0 -non_shared -woff 649,838,712 -32 ${COMPILER_FLAGS} -o "${OUTPUT}" "${INPUT}"',
    base_compiler=IDO60,
)

IDO71_IRIX = IDOCompiler(
    id="ido7.1_irix",
    platform=IRIX,
    cc='USR_LIB="${COMPILER_DIR}" "${COMPILER_DIR}/cc" -c -Xcpluscomm -G0 -non_shared -woff 649,838,712 -32 ${COMPILER_FLAGS} -o "${OUTPUT}" "${INPUT}"',
    base_compiler=IDO71,
)

IDO71PASCAL = IDOCompiler(
    id="ido7.1Pascal",
    platform=IRIX,
    cc='USR_LIB="${COMPILER_DIR}" "${COMPILER_DIR}/cc" -c -Xcpluscomm -G0 -non_shared ${COMPILER_FLAGS} -o "${OUTPUT}" "${INPUT}"',
    base_compiler=IDO71,
    language=Language.PASCAL,
)

MIPS_PRO_744_IRIX = IDOCompiler(
    id="mips_pro_744_irix",
    platform=IRIX,
    cc='"${COMPILER_DIR}"/usr/bin/qemu-irix -silent -L "${COMPILER_DIR}" "${COMPILER_DIR}/usr/lib/driver" -c -Xcpluscomm -G0 -non_shared -woff 649,838,712 -32 ${COMPILER_FLAGS} -o "${OUTPUT}" "${INPUT}"',
    base_compiler=MIPS_PRO_744,
)

# MACOSX
GCC_CC1 = '"${COMPILER_DIR}"/powerpc-darwin-cross/bin/cc1 -quiet ${COMPILER_FLAGS} "${INPUT}" -o "${OUTPUT}.s" && python3 ${COMPILER_DIR}/convert_gas_syntax.py "${OUTPUT}.s" "${FUNCTION}" new > "${OUTPUT}_new.s" && powerpc-linux-gnu-as "${OUTPUT}_new.s" -o "${OUTPUT}"'
GCC_CC1_ALT = '"${COMPILER_DIR}"/cc1 -quiet ${COMPILER_FLAGS} "${INPUT}" -o "${OUTPUT}.s" && python3 ${COMPILER_DIR}/convert_gas_syntax.py "${OUTPUT}.s" "${FUNCTION}" new > "${OUTPUT}_new.s" && powerpc-linux-gnu-as "${OUTPUT}_new.s" -o "${OUTPUT}"'
GCC_CC1PLUS = '"${COMPILER_DIR}"/powerpc-darwin-cross/bin/cc1plus -quiet ${COMPILER_FLAGS} "${INPUT}" -o "${OUTPUT}.s" && python3 ${COMPILER_DIR}/convert_gas_syntax.py "${OUTPUT}.s" "${FUNCTION}" new > "${OUTPUT}_new.s" && powerpc-linux-gnu-as "${OUTPUT}_new.s" -o "${OUTPUT}"'
GCC_CC1PLUS_ALT = '"${COMPILER_DIR}"/cc1plus -quiet ${COMPILER_FLAGS} "${INPUT}" -o "${OUTPUT}.s" && python3 ${COMPILER_DIR}/convert_gas_syntax.py "${OUTPUT}.s" "${FUNCTION}" new > "${OUTPUT}_new.s" && powerpc-linux-gnu-as "${OUTPUT}_new.s" -o "${OUTPUT}"'

XCODE_GCC401_C = GCCCompiler(
    id="gcc-5370",
    platform=MACOSX,
    cc=GCC_CC1,
)

XCODE_GCC401_CPP = GCCCompiler(
    id="gcc-5370-cpp",
    platform=MACOSX,
    cc=GCC_CC1PLUS,
    base_compiler=XCODE_GCC401_C,
)

XCODE_24_C = GCCCompiler(
    id="gcc-5363",
    platform=MACOSX,
    cc=GCC_CC1_ALT,
)

XCODE_24_CPP = GCCCompiler(
    id="gcc-5363-cpp",
    platform=MACOSX,
    cc=GCC_CC1PLUS_ALT,
    base_compiler=XCODE_24_C,
)

XCODE_GCC400_C = GCCCompiler(
    id="gcc-5026",
    platform=MACOSX,
    cc=GCC_CC1_ALT,
)

XCODE_GCC400_CPP = GCCCompiler(
    id="gcc-5026-cpp",
    platform=MACOSX,
    cc=GCC_CC1PLUS_ALT,
    base_compiler=XCODE_GCC400_C,
)

PBX_GCC3 = GCCCompiler(
    id="gcc3-1041",
    platform=MACOSX,
    cc=GCC_CC1_ALT,
)

# GC_WII
# Thanks to Gordon Davisson for the xargs trick:
# https://superuser.com/questions/1529226/get-bash-to-respect-quotes-when-word-splitting-subshell-output/1529316#1529316
MWCCEPPC_CC = 'printf "%s" "${COMPILER_FLAGS}" | xargs -x -- ${WIBO} "${COMPILER_DIR}/mwcceppc.exe" -pragma "msg_show_realref off" -c -proc gekko -nostdinc -stderr -o "${OUTPUT}" "${INPUT}"'

MWCC_233_144 = MWCCCompiler(
    id="mwcc_233_144",
    platform=GC_WII,
    cc=MWCCEPPC_CC,
)

MWCC_233_159 = MWCCCompiler(
    id="mwcc_233_159",
    platform=GC_WII,
    cc=MWCCEPPC_CC,
)
MWCC_233_163 = MWCCCompiler(
    id="mwcc_233_163",
    platform=GC_WII,
    cc=MWCCEPPC_CC,
)

MWCC_233_163E = MWCCCompiler(
    id="mwcc_233_163e",
    platform=GC_WII,
    cc='${WIBO} "${COMPILER_DIR}/mwcceppc.125.exe" -c -proc gekko -nostdinc -stderr ${COMPILER_FLAGS} -o "${OUTPUT}.1" "${INPUT}" && ${WIBO} "${COMPILER_DIR}/mwcceppc.exe" -c -proc gekko -nostdinc -stderr ${COMPILER_FLAGS} -o "${OUTPUT}.2" "${INPUT}" && python3 "${COMPILER_DIR}/frank.py" "${OUTPUT}.1" "${OUTPUT}.2" "${OUTPUT}"',
)

MWCC_233_163N = MWCCCompiler(
    id="mwcc_233_163n",
    platform=GC_WII,
    cc=MWCCEPPC_CC,
)

MWCC_242_81 = MWCCCompiler(
    id="mwcc_242_81",
    platform=GC_WII,
    cc=MWCCEPPC_CC,
)

MWCC_242_81R = MWCCCompiler(
    id="mwcc_242_81r",
    platform=GC_WII,
    cc=MWCCEPPC_CC,
)

MWCC_247_92 = MWCCCompiler(
    id="mwcc_247_92",
    platform=GC_WII,
    cc=MWCCEPPC_CC,
)

MWCC_247_105 = MWCCCompiler(
    id="mwcc_247_105",
    platform=GC_WII,
    cc=MWCCEPPC_CC,
)

MWCC_247_107 = MWCCCompiler(
    id="mwcc_247_107",
    platform=GC_WII,
    cc=MWCCEPPC_CC,
)

MWCC_247_108 = MWCCCompiler(
    id="mwcc_247_108",
    platform=GC_WII,
    cc=MWCCEPPC_CC,
)

MWCC_41_60831 = MWCCCompiler(
    id="mwcc_41_60831",
    platform=GC_WII,
    cc=MWCCEPPC_CC,
)

MWCC_41_60126 = MWCCCompiler(
    id="mwcc_41_60126",
    platform=GC_WII,
    cc=MWCCEPPC_CC,
)

MWCC_42_127 = MWCCCompiler(
    id="mwcc_42_127",
    platform=GC_WII,
    cc=MWCCEPPC_CC,
)

MWCC_42_142 = MWCCCompiler(
    id="mwcc_42_142",
    platform=GC_WII,
    cc=MWCCEPPC_CC,
)

MWCC_43_151 = MWCCCompiler(
    id="mwcc_43_151",
    platform=GC_WII,
    cc=MWCCEPPC_CC,
)

MWCC_43_172 = MWCCCompiler(
    id="mwcc_43_172",
    platform=GC_WII,
    cc=MWCCEPPC_CC,
)

MWCC_43_213 = MWCCCompiler(
    id="mwcc_43_213",
    platform=GC_WII,
    cc=MWCCEPPC_CC,
)

# NDS_ARM9
MWCCARM_CC = '${WINE} "${COMPILER_DIR}/mwccarm.exe" -pragma "msg_show_realref off" -c -proc arm946e -nostdinc -stderr ${COMPILER_FLAGS} -o "${OUTPUT}" "${INPUT}"'

MWCC_20_72 = MWCCCompiler(
    id="mwcc_20_72",
    platform=NDS_ARM9,
    cc=MWCCARM_CC,
)

MWCC_20_79 = MWCCCompiler(
    id="mwcc_20_79",
    platform=NDS_ARM9,
    cc=MWCCARM_CC,
)

MWCC_20_82 = MWCCCompiler(
    id="mwcc_20_82",
    platform=NDS_ARM9,
    cc=MWCCARM_CC,
)

MWCC_20_84 = MWCCCompiler(
    id="mwcc_20_84",
    platform=NDS_ARM9,
    cc=MWCCARM_CC,
)

MWCC_20_87 = MWCCCompiler(
    id="mwcc_20_87",
    platform=NDS_ARM9,
    cc=MWCCARM_CC,
)

MWCC_30_114 = MWCCCompiler(
    id="mwcc_30_114",
    platform=NDS_ARM9,
    cc=MWCCARM_CC,
)

MWCC_30_123 = MWCCCompiler(
    id="mwcc_30_123",
    platform=NDS_ARM9,
    cc=MWCCARM_CC,
)

MWCC_30_126 = MWCCCompiler(
    id="mwcc_30_126",
    platform=NDS_ARM9,
    cc=MWCCARM_CC,
)

MWCC_30_131 = MWCCCompiler(
    id="mwcc_30_131",
    platform=NDS_ARM9,
    cc=MWCCARM_CC,
)

MWCC_30_133 = MWCCCompiler(
    id="mwcc_30_133",
    platform=NDS_ARM9,
    cc=MWCCARM_CC,
)

MWCC_30_134 = MWCCCompiler(
    id="mwcc_30_134",
    platform=NDS_ARM9,
    cc=MWCCARM_CC,
)

MWCC_30_136 = MWCCCompiler(
    id="mwcc_30_136",
    platform=NDS_ARM9,
    cc=MWCCARM_CC,
)

MWCC_30_137 = MWCCCompiler(
    id="mwcc_30_137",
    platform=NDS_ARM9,
    cc=MWCCARM_CC,
)

MWCC_30_138 = MWCCCompiler(
    id="mwcc_30_138",
    platform=NDS_ARM9,
    cc=MWCCARM_CC,
)

MWCC_30_139 = MWCCCompiler(
    id="mwcc_30_139",
    platform=NDS_ARM9,
    cc=MWCCARM_CC,
)

MWCC_40_1018 = MWCCCompiler(
    id="mwcc_40_1018",
    platform=NDS_ARM9,
    cc=MWCCARM_CC,
)

MWCC_40_1024 = MWCCCompiler(
    id="mwcc_40_1024",
    platform=NDS_ARM9,
    cc=MWCCARM_CC,
)

MWCC_40_1026 = MWCCCompiler(
    id="mwcc_40_1026",
    platform=NDS_ARM9,
    cc=MWCCARM_CC,
)

MWCC_40_1027 = MWCCCompiler(
    id="mwcc_40_1027",
    platform=NDS_ARM9,
    cc=MWCCARM_CC,
)

MWCC_40_1028 = MWCCCompiler(
    id="mwcc_40_1028",
    platform=NDS_ARM9,
    cc=MWCCARM_CC,
)

MWCC_40_1034 = MWCCCompiler(
    id="mwcc_40_1034",
    platform=NDS_ARM9,
    cc=MWCCARM_CC,
)

MWCC_40_1036 = MWCCCompiler(
    id="mwcc_40_1036",
    platform=NDS_ARM9,
    cc=MWCCARM_CC,
)

MWCC_40_1051 = MWCCCompiler(
    id="mwcc_40_1051",
    platform=NDS_ARM9,
    cc=MWCCARM_CC,
)

CL_WIN = '${WINE} "${COMPILER_DIR}"/Bin/CL.EXE /c /nologo /IZ:"${COMPILER_DIR}"/Include/ ${COMPILER_FLAGS} /Fd"Z:/tmp/" /Bk"Z:/tmp/" /Fo"Z:${OUTPUT}" "Z:${INPUT}"'

MSVC40 = MSVCCompiler(
    id="msvc4.0",
    platform=WIN9X,
    cc=CL_WIN,
)

MSVC42 = MSVCCompiler(
    id="msvc4.2",
    platform=WIN9X,
    cc=CL_WIN,
)

MSVC60 = MSVCCompiler(
    id="msvc6.0",
    platform=WIN9X,
    cc=CL_WIN,
)

MSVC63 = MSVCCompiler(
    id="msvc6.3",
    platform=WIN9X,
    cc=CL_WIN,
)

MSVC64 = MSVCCompiler(
    id="msvc6.4",
    platform=WIN9X,
    cc=CL_WIN,
)

MSVC65 = MSVCCompiler(
    id="msvc6.5",
    platform=WIN9X,
    cc=CL_WIN,
)

MSVC65PP = MSVCCompiler(
    id="msvc6.5pp",
    platform=WIN9X,
    cc=CL_WIN,
)

MSVC66 = MSVCCompiler(
    id="msvc6.6",
    platform=WIN9X,
    cc=CL_WIN,
)

MSVC70 = MSVCCompiler(
    id="msvc7.0",
    platform=WIN9X,
    cc=CL_WIN,
)

MSVC71 = MSVCCompiler(
    id="msvc7.1",
    platform=WIN9X,
    cc=CL_WIN,
)
# Watcom doesn't like '/' in paths passed to it so we need to replace them.
WATCOM_ARGS = ' -zq -i="Z:${COMPILER_DIR}/h" -i="Z:${COMPILER_DIR}/h/nt" ${COMPILER_FLAGS} -fo"Z:${OUTPUT}" "Z:${INPUT}"'
WATCOM_CC = (
    '${WINE} "${COMPILER_DIR}/binnt/wcc386.exe" $(echo "'
    + WATCOM_ARGS
    + "\" | sed 's:/:\\\\:g')"
)
WATCOM_CXX = (
    '${WINE} "${COMPILER_DIR}/binnt/wpp386.exe" $(echo "'
    + WATCOM_ARGS
    + "\" | sed 's:/:\\\\:g')"
)

WATCOM_105_C = WatcomCompiler(
    id="wcc10.5",
    platform=MSDOS,
    cc=WATCOM_CC,
)

WATCOM_105_CPP = WatcomCompiler(
    id="wpp10.5",
    base_compiler=WATCOM_105_C,
    platform=MSDOS,
    cc=WATCOM_CXX,
)

WATCOM_105A_C = WatcomCompiler(
    id="wcc10.5a",
    platform=MSDOS,
    cc=WATCOM_CC,
)

WATCOM_105A_CPP = WatcomCompiler(
    id="wpp10.5a",
    base_compiler=WATCOM_105A_C,
    platform=MSDOS,
    cc=WATCOM_CXX,
)

WATCOM_106_C = WatcomCompiler(
    id="wcc10.6",
    platform=MSDOS,
    cc=WATCOM_CC,
)

WATCOM_106_CPP = WatcomCompiler(
    id="wpp10.6",
    base_compiler=WATCOM_106_C,
    platform=MSDOS,
    cc=WATCOM_CXX,
)

WATCOM_110_C = WatcomCompiler(
    id="wcc11.0",
    platform=MSDOS,
    cc=WATCOM_CC,
)

WATCOM_110_CPP = WatcomCompiler(
    id="wpp11.0",
    base_compiler=WATCOM_110_C,
    platform=MSDOS,
    cc=WATCOM_CXX,
)

_all_compilers: List[Compiler] = [
    DUMMY,
    DUMMY_LONGRUNNING,
    # GBA
    AGBCC,
    OLD_AGBCC,
    AGBCCPP,
    # N3DS
    ARMCC_40_771,
    ARMCC_40_821,
    ARMCC_41_561,
    ARMCC_41_713,
    ARMCC_41_791,
    ARMCC_41_894,
    ARMCC_41_921,
    ARMCC_41_1049,
    ARMCC_41_1440,
    ARMCC_41_1454,
    ARMCC_504_82,
    # Switch
    CLANG_391,
    CLANG_401,
    CLANG_800,
    # PS1
    PSYQ33,
    PSYQ35,
    PSYQ36,
    PSYQ40,
    PSYQ41,
    PSYQ43,
    PSYQ44,
    PSYQ45,
    PSYQ46,
    GCC263_PSX,
    GCC260_MIPSEL,
    GCC263_MIPSEL,
    GCC270_MIPSEL,
    GCC271_MIPSEL,
    GCC272_MIPSEL,
    GCC2721_MIPSEL,
    GCC2722_MIPSEL,
    GCC2723_MIPSEL,
    GCC280_MIPSEL,
    GCC281_MIPSEL,
    GCC29166_MIPSEL,
    GCC2952_MIPSEL,
    # Saturn
    CYGNUS_2_7_96Q3,
    # PS2
    EE_GCC29_990721,
    EE_GCC29_991111,
    EE_GCC29_991111A,
    EE_GCC29_991111_01,
    EE_GCC2952_273A,
    EE_GCC2952_274,
    EE_GCC2953_107,
    EE_GCC2953_114,
    EE_GCC2953_136,
    EE_GCC296,
    EE_GCC32_040921,
    MWCPS2_23_991202,
    MWCPS2_30B22_011126,
    MWCPS2_30B22_020123,
    MWCPS2_30B22_020716,
    MWCPS2_30B22_020926,
    # N64
    IDO53,
    IDO53_CXX,
    IDO60,
    IDO71,
    MIPS_PRO_744,
    GCC272KMC,
    GCC272SN,
    GCC272SNEW,
    GCC281PM,
    GCC281SN,
    GCC281SNCXX,
    EGCS1124,
    GCC440MIPS64ELF,
    # IRIX
    IDO53_IRIX,
    IDO53_ASM_IRIX,
    IDO53_CXX_IRIX,
    IDO53PASCAL,
    IDO60_IRIX,
    IDO71_IRIX,
    IDO71PASCAL,
    MIPS_PRO_744_IRIX,
    # GC_WII
    MWCC_233_144,
    MWCC_233_159,
    MWCC_233_163,
    MWCC_233_163E,
    MWCC_233_163N,
    MWCC_242_81,
    MWCC_242_81R,
    MWCC_247_92,
    MWCC_247_105,
    MWCC_247_107,
    MWCC_247_108,
    MWCC_41_60831,
    MWCC_41_60126,
    MWCC_42_127,
    MWCC_42_142,
    MWCC_43_151,
    MWCC_43_172,
    MWCC_43_213,
    # NDS
    MWCC_20_72,
    MWCC_20_79,
    MWCC_20_82,
    MWCC_20_84,
    MWCC_20_87,
    MWCC_30_114,
    MWCC_30_123,
    MWCC_30_126,
    MWCC_30_131,
    MWCC_30_133,
    MWCC_30_134,
    MWCC_30_136,
    MWCC_30_137,
    MWCC_30_138,
    MWCC_30_139,
    MWCC_40_1018,
    MWCC_40_1024,
    MWCC_40_1026,
    MWCC_40_1027,
    MWCC_40_1028,
    MWCC_40_1034,
    MWCC_40_1036,
    MWCC_40_1051,
    # MACOSX
    XCODE_GCC401_C,
    XCODE_GCC401_CPP,
    XCODE_24_C,
    XCODE_24_CPP,
    XCODE_GCC400_C,
    XCODE_GCC400_CPP,
    PBX_GCC3,
    # WIN9X
    MSVC40,
    MSVC42,
    MSVC60,
    MSVC63,
    MSVC64,
    MSVC65,
    MSVC65PP,
    MSVC66,
    MSVC70,
    MSVC71,
    # Watcom, DOS and Win9x
    WATCOM_105_C,
    WATCOM_105_CPP,
    WATCOM_105A_C,
    WATCOM_105A_CPP,
    WATCOM_106_C,
    WATCOM_106_CPP,
    WATCOM_110_C,
    WATCOM_110_CPP,
]

# MKWII Common flags
MKW_SHARED = "-nodefaults -align powerpc -enc SJIS -proc gekko -enum int -O4,p -inline auto -W all -fp hardware -W noimplicitconv -w notinlined -w nounwanted -DREVOKART -Cpp_exceptions off -RTTI off -nostdinc -msgstyle gcc -func_align 4 -sym dwarf-2"

# SPM Common flags
SPM_SHARED = "-enc SJIS -lang c++ -W all -fp fmadd -Cpp_exceptions off -O4 -use_lmw_stmw on -str pool -rostr -sym on -ipa file"

# Rat Proto Common flags
RAT_SHARED = '-fp_contract on -pool off -RTTI off -nodefaults -Cpp_exceptions off -schedule on -lang=c++ -char signed -str reuse,pool,readonly -fp fmadd -use_lmw_stmw on -pragma "cpp_extensions on" -sym on -enum int -inline off'

_all_presets = [
    # GBA
    PresetDC(
        "Rhythm Tengoku",
        AGBCC,
        "-mthumb-interwork -Wparentheses -O2 -fhex-asm",
    ),
    PresetDC(
        "The Minish Cap",
        AGBCC,
        "-O2 -Wimplicit -Wparentheses -Werror -Wno-multichar -g3",
    ),
    PresetDC(
        "Mother 3",
        AGBCCPP,
        "-fno-exceptions -fno-rtti -fhex-asm -mthumb-interwork -Wimplicit -Wparentheses -O2 -g3",
    ),
    PresetDC(
        "Kirby and the Amazing Mirror",
        AGBCC,
        "-mthumb-interwork -Wimplicit -Wparentheses -Werror -O2 -g -fhex-asm",
    ),
    PresetDC(
        "Pokemon Mystery Dungeon: Red Rescue Team",
        AGBCC,
        "-mthumb-interwork -Wimplicit -Wparentheses -Wunused -Werror -O2 -fhex-asm -g",
    ),
    PresetDC(
        "Pokemon Pinball: Ruby and Sapphire",
        AGBCC,
        "-mthumb-interwork -Wimplicit -Wparentheses -Werror -O2 -g -fhex-asm -fprologue-bugfix",
    ),
    # N3DS
    PresetDC(
        "Ocarina of Time 3D",
        ARMCC_40_821,
        "--cpp --arm --split_sections --debug --no_debug_macros --gnu --debug_info=line_inlining_extensions -O3 -Otime --data_reorder --signed_chars --multibyte_chars --remove_unneeded_entities --force_new_nothrow --remarks --no_rtti",
    ),
    PresetDC(
        "Super Mario 3D Land",
        ARMCC_41_894,
        "--cpp --arm -O3 -Otime --no_rtti_data --no_rtti --no_exceptions --vfe --data_reorder --signed_chars --multibyte_chars --locale=japanese --force_new_nothrow --remarks",
    ),
    PresetDC(
        "Ikachan 3DS",
        ARMCC_41_894,
        "--cpp --arm -O3 -Otime --no_rtti_data --no_rtti --no_exceptions --vfe --data_reorder --signed_chars --multibyte_chars --locale=japanese --force_new_nothrow --remarks",
    ),
    # Switch
    PresetDC(
        "Super Mario Odyssey",
        CLANG_391,
        "-x c++ -O3 -g2 -std=c++1z -fno-rtti -fno-exceptions -Wall -Wextra -Wdeprecated -Wno-unused-parameter -Wno-unused-private-field -fno-strict-aliasing -Wno-invalid-offsetof -D SWITCH -D NNSDK -D MATCHING_HACK_NX_CLANG",
    ),
    PresetDC(
        "Breath of the Wild",
        CLANG_401,
        "-x c++ -O3 -g2 -std=c++1z -fno-rtti -fno-exceptions -Wall -Wextra -Wdeprecated -Wno-unused-parameter -Wno-unused-private-field -fno-strict-aliasing -Wno-invalid-offsetof -D SWITCH -D NNSDK -D MATCHING_HACK_NX_CLANG",
    ),
    PresetDC(
        "Splatoon 2 3.1.0",
        CLANG_401,
        "-x c++ -O3 -g2 -std=c++1z -fno-rtti -fno-exceptions -Wall -Wextra -Wdeprecated -Wno-unused-parameter -Wno-unused-private-field -fno-strict-aliasing -Wno-invalid-offsetof -D SWITCH -D NNSDK -D MATCHING_HACK_NX_CLANG",
    ),
    PresetDC(
        "Super Mario 3D World + Bowser's Fury",
        CLANG_800,
        "-x c++ -O3 -g2 -std=c++17 -fno-rtti -fno-exceptions -Wall -Wextra -Wdeprecated -Wno-unused-parameter -Wno-unused-private-field -fno-strict-aliasing -Wno-invalid-offsetof -D SWITCH -D NNSDK -D MATCHING_HACK_NX_CLANG",
    ),
    # PS1
    PresetDC(
        "Castlevania: Symphony of the Night",
        PSYQ35,
        "-O2 -G0 -fsigned-char",
    ),
    PresetDC(
        "Evo's Space Adventures",
        GCC2952_MIPSEL,
        "-mgpopt -mgpOPT -msoft-float -msplit-addresses -mno-abicalls -fno-builtin -fsigned-char -gcoff -O2 -G8",
    ),
    PresetDC(
        "Frogger",
        GCC260_MIPSEL,
        "-O3 -G0 -gcoff",
    ),
    PresetDC(
        "Legacy of Kain: Soul Reaver",
        PSYQ44,
        "-O2 -G65536",
    ),
    PresetDC(
        "Metal Gear Solid",
        PSYQ44,
        "-O2 -G8",
    ),
    PresetDC(
        "Metal Gear Solid (overlays)",
        PSYQ44,
        "-O2 -G0 -Wall",
    ),
    PresetDC(
        "vib-ribbon",
        GCC29166_MIPSEL,
        "-Os -G4 -mel -g0 -mno-abicalls -fno-builtin -fsigned-char -fpeephole -ffunction-cse -fkeep-static-consts -fpcc-struct-return -fcommon -fgnu-linker -fargument-alias -msplit-addresses -mgas -mgpOPT -mgpopt -msoft-float -gcoff",
    ),
    # Saturn
    PresetDC(
        "Castlevania: Symphony of the Night",
        CYGNUS_2_7_96Q3,
        "-O2 -m2 -fsigned-char",
    ),
    # N64
<<<<<<< HEAD
    PresetDC("AeroGauge", IDO53, "-O2 -mips2"),
    PresetDC("AeroGauge JP Kiosk Demo", IDO53, "-O2 -mips1"),
    PresetDC(
=======
    Preset("AeroGauge", IDO53, "-O2 -mips2"),
    Preset("AeroGauge JP Kiosk Demo", IDO53, "-O2 -mips1"),
    Preset("Bomberman Hero", IDO53, "-g -mips1"),
    Preset(
>>>>>>> d944afee
        "Chameleon Twist 1",
        IDO53,
        "-O2 -mips2",
        diff_flags=["-Mreg-names=32"],
    ),
    PresetDC(
        "Chameleon Twist 2",
        IDO53,
        "-O2 -mips2",
        diff_flags=["-Mreg-names=32"],
    ),
    PresetDC("Diddy Kong Racing", IDO53, "-O2 -mips1"),
    PresetDC("Dinosaur Planet", IDO53, "-O2 -g3 -mips2"),
    PresetDC("Dinosaur Planet (DLLs)", IDO53, "-O2 -g3 -mips2 -KPIC"),
    PresetDC("Donkey Kong 64", IDO53, "-O2 -mips2"),
    PresetDC(
        "Dr. Mario 64 N64",
        GCC272KMC,
        "-O2 -mips3 -DVERSION_US=1",
        diff_flags=["-Mreg-names=32"],
    ),
    PresetDC(
        "Dr. Mario 64 iQue",
        EGCS1124,
        "-O2 -g -mips2 -mcpu=4300 -funsigned-char -DVERSION_CN=1",
        diff_flags=["-Mreg-names=32"],
    ),
    PresetDC("GoldenEye / Perfect Dark", IDO53, "-Olimit 2000 -mips2 -O2"),
    PresetDC(
        "libultra iQue",
        EGCS1124,
        "-O2 -mips2 -mcpu=4300 -mno-abicalls",
        diff_flags=["-Mreg-names=32"],
    ),
    PresetDC(
        "Majora's Mask",
        IDO71,
        "-O2 -g3 -mips2 -woff 624",
        diff_flags=["-Mreg-names=32"],
    ),
    PresetDC("Mario Kart 64", IDO53, "-O2 -mips2"),
    PresetDC(
        "Mario Party 1",
        GCC272KMC,
        "-O1 -mips3",
        diff_flags=["-Mreg-names=32"],
    ),
    PresetDC(
        "Mario Party 2",
        GCC272KMC,
        "-O1 -mips3",
        diff_flags=["-Mreg-names=32"],
    ),
    PresetDC(
        "Mario Party 3",
        GCC272KMC,
        "-O1 -mips3",
        diff_flags=["-Mreg-names=32"],
    ),
    PresetDC(
        "Ocarina of Time",
        IDO71,
        "-O2 -mips2",
        diff_flags=["-Mreg-names=32"],
    ),
    PresetDC(
        "Paper Mario",
        GCC281PM,
        "-O2 -fforce-addr -gdwarf-2",
        diff_flags=["-Mreg-names=32"],
    ),
    PresetDC(
        "Pokémon Puzzle League",
        GCC272KMC,
        "-O2 -mips3 -g",
        diff_flags=["-Mreg-names=32"],
    ),
    PresetDC(
        "Quest64",
        IDO53,
        "-O2 -g3 -mips2",
        diff_flags=["-Mreg-names=32"],
    ),
    PresetDC(
        "Rocket Robot on Wheels",
        GCC272SNEW,
        "-mips2 -O2 -gdwarf -funsigned-char",
        diff_flags=["-Mreg-names=32"],
    ),
    PresetDC(
        "Shadowgate 64",
        GCC272KMC,
        "-mips2 -O1 -g2",
        diff_flags=["-Mreg-names=32"],
    ),
    PresetDC(
        "Space Station Silicon Valley",
        IDO53,
        "-O2 -mips2 -Xfullwarn -signed -nostdinc",
        diff_flags=["-Mreg-names=32"],
    ),
<<<<<<< HEAD
    PresetDC(
=======
    Preset(
        "Starfox 64",
        IDO53,
        "-O2 -g3 -mips2",
    ),
    Preset(
>>>>>>> d944afee
        "Super Mario 64",
        IDO53,
        "-O1 -g -mips2",
        diff_flags=["-Mreg-names=32"],
    ),
    PresetDC(
        "Super Smash Bros.",
        IDO71,
        "-O2 -mips2",
        diff_flags=["-Mreg-names=32"],
    ),
    PresetDC(
        "Duke Nukem Zero Hour",
        GCC272KMC,
        "-O2 -g2 -mips3",
        diff_flags=["-Mreg-names=32"],
    ),
    PresetDC("Wave Race 64", IDO53, "-O2 -mips2"),
    PresetDC(
        "Animal Forest",
        IDO71,
        "-O2 -g3 -mips2",
    ),
    # IRIX
    PresetDC(
        "IDO 5.3 cc",
        IDO53_IRIX,
        "-KPIC -mips1 -O1 -fullwarn",
        diff_flags=["-Mreg-names=32"],
    ),
    PresetDC(
        "IDO 5.3 libraries",
        IDO53_IRIX,
        "-KPIC -mips1 -O2 -fullwarn",
        diff_flags=["-Mreg-names=32"],
    ),
    PresetDC(
        "IDO 5.3 Pascal",
        IDO53PASCAL,
        "-KPIC -mips1 -O2 -fullwarn",
        diff_flags=["-Mreg-names=32"],
    ),
    PresetDC(
        "IDO 7.1 cc",
        IDO71_IRIX,
        "-KPIC -mips2 -O1 -fullwarn",
        diff_flags=["-Mreg-names=32"],
    ),
    PresetDC(
        "IDO 7.1 libraries",
        IDO71_IRIX,
        "-KPIC -mips2 -O2 -fullwarn",
        diff_flags=["-Mreg-names=32"],
    ),
    PresetDC(
        "IDO 7.1 Pascal",
        IDO71PASCAL,
        "-KPIC -mips2 -O2 -fullwarn",
        diff_flags=["-Mreg-names=32"],
    ),
    PresetDC(
        "7.1 N64 SDK",
        IDO71_IRIX,
        "-KPIC -mips2 -g -fullwarn",
        diff_flags=["-Mreg-names=32"],
    ),
    # GC_WII
    PresetDC(
        "Super Monkey Ball",
        MWCC_233_159,
        "-O4,p -nodefaults -fp hard -Cpp_exceptions off -enum int -inline auto",
    ),
    PresetDC(
        "Super Mario Sunshine",
        MWCC_233_163,
        "-lang=c++ -Cpp_exceptions off -fp hard -O4 -nodefaults -enum int -rostr",
    ),
    PresetDC(
        "Pikmin",
        MWCC_233_163N,
        "-lang=c++ -nodefaults -Cpp_exceptions off -RTTI on -fp hard -O4,p -common on",
    ),
    PresetDC(
        "Super Smash Bros. Melee",
        MWCC_233_163N,
        "-O4,p -nodefaults -proc gekko -fp hard -Cpp_exceptions off -enum int -fp_contract on -inline auto -DM2CTX -DMUST_MATCH -DWIP",
    ),
    PresetDC(
        "Kirby Air Ride",
        MWCC_242_81,
        "-O4,p -nodefaults -fp hard -Cpp_exceptions off -enum int -fp_contract on -inline auto",
    ),
    PresetDC(
        "Battle for Bikini Bottom",
        MWCC_247_92,
        '-DMASTER -fp_contract on -RTTI off -nodefaults -Cpp_exceptions off -schedule on -opt level=4,peephole,speed -lang=c++ -char unsigned -str reuse,pool,readonly -fp hard -use_lmw_stmw on -pragma "cpp_extensions on" -sym on -enum int -inline off',
    ),
    PresetDC(
        "Mario Kart: Double Dash",
        MWCC_247_105,
        "-lang=c++ -use_lmw_stmw on -inline on -O4 -char signed -Cpp_exceptions off -fp_contract on -fp fmadd -enum int",
    ),
    PresetDC(
        "Pikmin 2",
        MWCC_247_107,
        "-lang=c++ -nodefaults -Cpp_exceptions off -RTTI off -fp hard -fp_contract on -rostr -O4,p -use_lmw_stmw on -enum int -inline auto -sdata 8 -sdata2 8 -common on",
    ),
    PresetDC(
        "The Thousand-Year Door",
        MWCC_247_108,
        "-fp hard -fp_contract on -enum int -O4,p -sdata 48 -sdata2 6 -rostr -multibyte -use_lmw_stmw on -inline deferred -Cpp_exceptions off",
    ),
    PresetDC(
        "Twilight Princess (DOL)",
        MWCC_247_108,
        "-lang=c++ -Cpp_exceptions off -nodefaults -O3 -fp hard -msgstyle gcc -str pool,readonly,reuse -RTTI off -maxerrors 1 -enum int",
    ),
    PresetDC(
        "Twilight Princess (REL)",
        MWCC_247_108,
        "-lang=c++ -Cpp_exceptions off -nodefaults -O3 -fp hard -msgstyle gcc -str pool,readonly,reuse -RTTI off -maxerrors 1 -enum int -sdata 0 -sdata2 0",
    ),
    PresetDC(
        "Twilight Princess (Dolphin)",
        MWCC_233_163E,
        "-lang=c -Cpp_exceptions off -nodefaults -O4,p -fp hard -str reuse -maxerrors 1 -enum int",
    ),
    PresetDC(
        "The Wind Waker (DOL)",
        MWCC_242_81,
        "-lang=c++ -Cpp_exceptions off -schedule off -inline noauto -nodefaults -O3,s -fp hard -msgstyle gcc -str pool,readonly,reuse -RTTI off -maxerrors 1 -enum int -sym on",
    ),
    PresetDC(
        "The Wind Waker (REL)",
        MWCC_242_81,
        "-lang=c++ -Cpp_exceptions off -schedule off -inline noauto -nodefaults -O3,s -fp hard -msgstyle gcc -str pool,readonly,reuse -RTTI off -maxerrors 1 -enum int -sym on -sdata 0 -sdata2 0",
    ),
    PresetDC(
        "Super Paper Mario (DOL)",
        MWCC_41_60831,
        f"{SPM_SHARED} -inline all -sdata 4 -sdata2 4",
    ),
    PresetDC(
        "Super Paper Mario (REL)",
        MWCC_41_60831,
        f"{SPM_SHARED} -sdata 0 -sdata2 0 -pool off -ordered-fp-compares",
    ),
    PresetDC(
        "Wii Sports",
        MWCC_41_60831,
        "-lang=c++ -enum int -inline auto -Cpp_exceptions off -RTTI off -fp hard -O4,p -nodefaults",
    ),
    PresetDC(
        "Super Mario Galaxy",
        MWCC_41_60126,
        "-Cpp_exceptions off -stdinc -nodefaults -fp hard -lang=c++ -inline auto,level=2 -ipa file -O4,s -rtti off -sdata 4 -sdata2 4 -enum int",
    ),
    PresetDC(
        "Super Mario Galaxy 2",
        MWCC_43_172,
        "-lang=c++ -Cpp_exceptions off -nodefaults -cwd explicit -proc gekko -fp hard -ipa file -inline auto -rtti off -align powerpc -enum int -O4,s -sdata 4 -sdata2 4",
    ),
    PresetDC(
        "Super Mario Galaxy 2 (RVL)",
        MWCC_43_172,
        "-lang=c99 -Cpp_exceptions off -nodefaults -cwd explicit -proc gekko -fp hard -ipa file -inline auto -rtti off -align powerpc -enum int -O4,p -sdata 8 -sdata2 8",
    ),
    PresetDC(
        "Xenoblade Chronicles (JP)",
        MWCC_43_151,
        "-lang=c++ -O4,p -nodefaults -proc gecko -str pool,readonly,reuse -enum int -fp hard -RTTI on -ipa file -enc SJIS",
    ),
    PresetDC(
        "Xenoblade Chronicles (JP) (Wii SDK)",
        MWCC_43_151,
        "-lang=c99 -O4,p -nodefaults  -proc gekko -inline auto -str pool -enum int -fp hard  -ipa file -func_align 16",
    ),
    PresetDC(
        "Mario Party 4",
        MWCC_242_81,
        "-O0,p -str pool -fp hard -Cpp_exceptions off",
    ),
    PresetDC(
        "Mario Kart Wii (DOL)",
        MWCC_42_127,
        f"{MKW_SHARED} -lang=c++ -ipa file -rostr -sdata 0 -sdata2 0",
    ),
    PresetDC(
        "Mario Kart Wii (RVL_SDK)",
        MWCC_41_60831,
        f"{MKW_SHARED} -lang=c99 -ipa file",
    ),
    PresetDC(
        "Mario Kart Wii (MSL)",
        MWCC_42_127,
        f"{MKW_SHARED} -lang=c99 -ipa file",
    ),
    PresetDC(
        "Mario Kart Wii (NintendoWare)",
        MWCC_42_127,
        f'{MKW_SHARED} -lang=c++ -ipa file -inline auto -O4,p -pragma "legacy_struct_alignment on"',
    ),
    PresetDC(
        "Mario Kart Wii (DWC/GameSpy)",
        MWCC_41_60831,
        f"{MKW_SHARED} -lang=c99 -ipa file -w nounusedexpr -w nounusedarg",
    ),
    PresetDC(
        "Mario Kart Wii (EGG)",
        MWCC_42_127,
        f"{MKW_SHARED} -lang=c++ -ipa function -rostr",
    ),
    PresetDC(
        "Mario Kart Wii (REL)",
        MWCC_42_127,
        f'{MKW_SHARED} -lang=c++ -ipa file -rostr -sdata 0 -sdata2 0 -use_lmw_stmw=on -pragma "legacy_struct_alignment on"',
    ),
    PresetDC(
        "Metroid Prime (USA)",
        MWCC_242_81,
        "-lang=c++ -nodefaults -Cpp_exceptions off -RTTI off -fp hard -fp_contract on -str reuse,pool,readonly -rostr -O4,p -maxerrors 1 -use_lmw_stmw on -enum int -inline deferred,noauto -common on",
    ),
    PresetDC(
        "Luigi's Mansion",
        MWCC_233_159,
        "-lang=c++ -O4,p -nodefaults -fp hard -inline auto",
    ),
    PresetDC(
        "Ratatouille Prototype (Debug)",
        MWCC_247_108,
        f"{RAT_SHARED} -DDEBUG -DRWDEBUG -opt peep, speed -sdata 20 -sdata2 20",
    ),
    PresetDC(
        "Ratatouille Prototype (Release)",
        MWCC_247_108,
        f"{RAT_SHARED} -DRELEASE -opt level=4, peep, speed-sdata 24 -sdata2 24",
    ),
    PresetDC(
        "Ratatouille Prototype (Master w/ Debug)",
        MWCC_247_108,
        f"{RAT_SHARED} -DMASTERDEBUG -opt level=4, peep, space -sdata 64 -sdata2 64",
    ),
    PresetDC(
        "Ratatouille Prototype (Master)",
        MWCC_247_108,
        f"{RAT_SHARED} -DMASTER -opt level=4, peep, space -sdata 64 -sdata2 64",
    ),
    PresetDC(
        "Ty the Tasmanian Tiger",
        MWCC_242_81,
        "-lang=c++ -fp hard -sym on -nodefaults -enum int -O4,p -inline auto -str reuse -Cpp_exceptions off",
    ),
    PresetDC(
        "Animal Crossing (REL)",
        MWCC_242_81R,
        "-O4 -fp hard -sdata 0 -sdata2 0 -Cpp_exceptions off -enum int -sym on",
    ),
    PresetDC(
        "Animal Crossing (DOL)",
        MWCC_242_81,
        "-O4 -fp hard -sdata 8 -sdata2 8 -Cpp_exceptions off -char unsigned -enum int",
    ),
    # NDS
    PresetDC(
        "Pokémon Diamond / Pearl",
        MWCC_30_123,
        "-O4,p -enum int -proc arm946e -gccext,on -fp soft -lang c99 -inline on,noauto -Cpp_exceptions off -gccinc -interworking -gccdep -MD -g",
    ),
    PresetDC(
        "Pokémon HeartGold / SoulSilver",
        MWCC_30_137,
        "-O4,p -enum int -proc arm946e -gccext,on -fp soft -lang c99 -char signed -inline on,noauto -Cpp_exceptions off -gccinc -interworking -gccdep -MD -g",
    ),
    PresetDC(
        "Pokémon Mystery Dungeon: Explorers of Sky",
        MWCC_30_137,
        "-O4,s -enum int -proc arm946e -gccext,on -fp soft -lang c99 -char signed -inline on,noauto -Cpp_exceptions off -gccinc -interworking -gccdep -MD -g",
    ),
    # MACOSX
    PresetDC("Fallout 2", PBX_GCC3, "-std=c99 -fPIC -O1 -g3"),
    PresetDC("The Sims 2", XCODE_GCC400_CPP, "-g3 -O1"),
    # PS2
    PresetDC(
        "Ty the Tasmanian Tiger (July 1st)",
        EE_GCC29_991111A,
        "-x c++ -O2 -fno-exceptions -gstabs -ffast-math -finline-functions",
    ),
    PresetDC(
        "Sunny Garcia Surfing",
        EE_GCC29_991111A,
        "-x c++ -O2 -fno-exceptions -gstabs -ffast-math",
    ),
    PresetDC(
        "Klonoa 2: Lunatea's Veil (C)",
        EE_GCC29_991111_01,
        "-O1 -gstabs",
    ),
    PresetDC(
        "Klonoa 2: Lunatea's Veil (C++)",
        EE_GCC29_991111_01,
        "-x c++ -O2 -gstabs -fno-exceptions -finline-functions",
    ),
    PresetDC("Kingdom Hearts", EE_GCC296, "-O2 -G0 -g"),
    # Windows
<<<<<<< HEAD
    PresetDC("LEGO Island", MSVC42, "/W3 /GX /O2 /TP"),
    PresetDC("Touhou 6 (C)", MSVC70, "/MT /G5 /GS /Od /Oi /Ob1"),
    PresetDC("Touhou 6 (C++)", MSVC70, "/MT /EHsc /G5 /GS /Od /Oi /Ob1 /TP"),
=======
    Preset(
        "LEGO Island",
        MSVC42,
        "/W3 /GX /O2 /TP",
        libraries=[DIRECTX5],
    ),
    Preset(
        "Touhou 6 (C)",
        MSVC70,
        "/MT /G5 /GS /Od /Oi /Ob1",
        libraries=[DIRECTX8],
    ),
    Preset(
        "Touhou 6 (C++)",
        MSVC70,
        "/MT /EHsc /G5 /GS /Od /Oi /Ob1 /TP",
        libraries=[DIRECTX8],
    ),
>>>>>>> d944afee
]


_compilers = OrderedDict({c.id: c for c in _all_compilers if c.available()})
_presets = [
    p
    for p in _all_presets
    if p.compiler.available() and all((lib.available() for lib in p.libraries))
]

logger.info(f"Enabled {len(_compilers)} compiler(s): {', '.join(_compilers.keys())}")
logger.info(
    f"Available platform(s): {', '.join([platform.id for platform in available_platforms()])}"
)<|MERGE_RESOLUTION|>--- conflicted
+++ resolved
@@ -19,11 +19,8 @@
     Flags,
     Language,
 )
-<<<<<<< HEAD
-=======
 from coreapp.libraries import *
 
->>>>>>> d944afee
 from coreapp.platforms import (
     GBA,
     GC_WII,
@@ -1443,16 +1440,10 @@
         "-O2 -m2 -fsigned-char",
     ),
     # N64
-<<<<<<< HEAD
     PresetDC("AeroGauge", IDO53, "-O2 -mips2"),
     PresetDC("AeroGauge JP Kiosk Demo", IDO53, "-O2 -mips1"),
-    PresetDC(
-=======
-    Preset("AeroGauge", IDO53, "-O2 -mips2"),
-    Preset("AeroGauge JP Kiosk Demo", IDO53, "-O2 -mips1"),
-    Preset("Bomberman Hero", IDO53, "-g -mips1"),
-    Preset(
->>>>>>> d944afee
+    PresetDC("Bomberman Hero", IDO53, "-g -mips1"),
+    PresetDC(
         "Chameleon Twist 1",
         IDO53,
         "-O2 -mips2",
@@ -1554,16 +1545,12 @@
         "-O2 -mips2 -Xfullwarn -signed -nostdinc",
         diff_flags=["-Mreg-names=32"],
     ),
-<<<<<<< HEAD
-    PresetDC(
-=======
-    Preset(
+    PresetDC(
         "Starfox 64",
         IDO53,
         "-O2 -g3 -mips2",
     ),
-    Preset(
->>>>>>> d944afee
+    PresetDC(
         "Super Mario 64",
         IDO53,
         "-O1 -g -mips2",
@@ -1868,30 +1855,24 @@
     ),
     PresetDC("Kingdom Hearts", EE_GCC296, "-O2 -G0 -g"),
     # Windows
-<<<<<<< HEAD
-    PresetDC("LEGO Island", MSVC42, "/W3 /GX /O2 /TP"),
-    PresetDC("Touhou 6 (C)", MSVC70, "/MT /G5 /GS /Od /Oi /Ob1"),
-    PresetDC("Touhou 6 (C++)", MSVC70, "/MT /EHsc /G5 /GS /Od /Oi /Ob1 /TP"),
-=======
-    Preset(
+    PresetDC(
         "LEGO Island",
         MSVC42,
         "/W3 /GX /O2 /TP",
         libraries=[DIRECTX5],
     ),
-    Preset(
+    PresetDC(
         "Touhou 6 (C)",
         MSVC70,
         "/MT /G5 /GS /Od /Oi /Ob1",
         libraries=[DIRECTX8],
     ),
-    Preset(
+    PresetDC(
         "Touhou 6 (C++)",
         MSVC70,
         "/MT /EHsc /G5 /GS /Od /Oi /Ob1 /TP",
         libraries=[DIRECTX8],
     ),
->>>>>>> d944afee
 ]
 
 
