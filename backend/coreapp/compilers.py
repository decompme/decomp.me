import logging
import platform as platform_stdlib
from dataclasses import dataclass
from functools import cache
from pathlib import Path
from typing import ClassVar, List, Optional, OrderedDict

from coreapp import platforms
from coreapp.flags import (
    COMMON_ARMCC_FLAGS,
    COMMON_CLANG_FLAGS,
    COMMON_GCC_FLAGS,
    COMMON_GCC_PS1_FLAGS,
    COMMON_GCC_SATURN_FLAGS,
    COMMON_IDO_FLAGS,
    COMMON_MSVC_FLAGS,
    COMMON_MWCC_FLAGS,
    COMMON_WATCOM_FLAGS,
    Flags,
    Language,
)
from coreapp.platforms import (
    GBA,
    GC_WII,
    IRIX,
    MACOSX,
    MSDOS,
    N3DS,
    N64,
    NDS_ARM9,
    PS1,
    PS2,
    SATURN,
    SWITCH,
    WIN9X,
    Platform,
)
from django.conf import settings
from rest_framework import status
from rest_framework.exceptions import APIException

logger = logging.getLogger(__name__)

CONFIG_PY = "config.py"
COMPILER_BASE_PATH: Path = settings.COMPILER_BASE_PATH


@dataclass(frozen=True)
class Compiler:
    id: str
    cc: str
    platform: Platform
    flags: ClassVar[Flags]
    library_include_flag: str
    base_compiler: Optional["Compiler"] = None
    is_gcc: ClassVar[bool] = False
    is_ido: ClassVar[bool] = False
    is_mwcc: ClassVar[bool] = False
    language: Language = Language.C

    @property
    def path(self) -> Path:
        if self.base_compiler is not None:
            return (
                COMPILER_BASE_PATH
                / self.base_compiler.platform.id
                / self.base_compiler.id
            )
        return COMPILER_BASE_PATH / self.platform.id / self.id

    def available(self) -> bool:
        # consider compiler binaries present if the compiler's directory is found
        if not self.path.exists():
            print(f"Compiler {self.id} not found at {self.path}")
        return self.path.exists()


@dataclass(frozen=True)
class DummyCompiler(Compiler):
    flags: ClassVar[Flags] = []
    library_include_flag: str = ""

    def available(self) -> bool:
        return settings.DUMMY_COMPILER


@dataclass(frozen=True)
class DummyLongRunningCompiler(DummyCompiler):
    def available(self) -> bool:
        return settings.DUMMY_COMPILER and platform_stdlib.system() != "Windows"


@dataclass(frozen=True)
class ClangCompiler(Compiler):
    flags: ClassVar[Flags] = COMMON_CLANG_FLAGS
    library_include_flag: str = "-isystem"


@dataclass(frozen=True)
class ArmccCompiler(Compiler):
    flags: ClassVar[Flags] = COMMON_ARMCC_FLAGS
    library_include_flag: str = "-J"


@dataclass(frozen=True)
class GCCCompiler(Compiler):
    is_gcc: ClassVar[bool] = True
    flags: ClassVar[Flags] = COMMON_GCC_FLAGS
    library_include_flag: str = "-isystem"


@dataclass(frozen=True)
class GCCPS1Compiler(GCCCompiler):
    flags: ClassVar[Flags] = COMMON_GCC_PS1_FLAGS


@dataclass(frozen=True)
class GCCSaturnCompiler(GCCCompiler):
    flags: ClassVar[Flags] = COMMON_GCC_SATURN_FLAGS


@dataclass(frozen=True)
class IDOCompiler(Compiler):
    is_ido: ClassVar[bool] = True
    flags: ClassVar[Flags] = COMMON_IDO_FLAGS
    library_include_flag: str = "-I"


@dataclass(frozen=True)
class MWCCCompiler(Compiler):
    is_mwcc: ClassVar[bool] = True
    flags: ClassVar[Flags] = COMMON_MWCC_FLAGS
    library_include_flag: str = "-IZ:"


@dataclass(frozen=True)
class MSVCCompiler(Compiler):
    flags: ClassVar[Flags] = COMMON_MSVC_FLAGS
    library_include_flag: str = "/IZ:"


@dataclass(frozen=True)
class WatcomCompiler(Compiler):
    flags: ClassVar[Flags] = COMMON_WATCOM_FLAGS
    library_include_flag: str = "/IZ:"


def from_id(compiler_id: str) -> Compiler:
    if compiler_id not in _compilers:
        raise APIException(
            f"Unknown compiler: {compiler_id}",
            str(status.HTTP_400_BAD_REQUEST),
        )
    return _compilers[compiler_id]


@cache
def available_compilers() -> List[Compiler]:
    return list(_compilers.values())


@cache
def available_platforms() -> List[Platform]:
    pset = set(compiler.platform for compiler in available_compilers())

    return sorted(pset, key=lambda p: p.name)


DUMMY = DummyCompiler(id="dummy", platform=platforms.DUMMY, cc="")

DUMMY_LONGRUNNING = DummyLongRunningCompiler(
    id="dummy_longrunning", platform=platforms.DUMMY, cc="sleep 3600"
)

# GBA
AGBCC = GCCCompiler(
    id="agbcc",
    platform=GBA,
    cc='cc -E -I "${COMPILER_DIR}"/include -iquote include -nostdinc -undef "$INPUT" | "${COMPILER_DIR}"/bin/agbcc $COMPILER_FLAGS -o - | arm-none-eabi-as -mcpu=arm7tdmi -o "$OUTPUT"',
)

OLD_AGBCC = GCCCompiler(
    id="old_agbcc",
    platform=GBA,
    cc='cc -E -I "${COMPILER_DIR}"/include -iquote include -nostdinc -undef "$INPUT" | "${COMPILER_DIR}"/bin/old_agbcc $COMPILER_FLAGS -o - | arm-none-eabi-as -mcpu=arm7tdmi -o "$OUTPUT"',
    base_compiler=AGBCC,
)

AGBCCPP = GCCCompiler(
    id="agbccpp",
    platform=GBA,
    cc='cc -E -I "${COMPILER_DIR}"/include -iquote include -nostdinc -undef "$INPUT" | "${COMPILER_DIR}"/bin/agbcp -quiet $COMPILER_FLAGS -o - | arm-none-eabi-as -mcpu=arm7tdmi -o "$OUTPUT"',
)
# N3DS
ARMCC_CC = '${WIBO} "${COMPILER_DIR}"/bin/armcc.exe -c --cpu=MPCore --fpmode=fast --apcs=/interwork -I "${COMPILER_DIR}"/include $COMPILER_FLAGS -o "${OUTPUT}" "${INPUT}"'

ARMCC_40_771 = ArmccCompiler(
    id="armcc_40_771",
    platform=N3DS,
    cc=ARMCC_CC,
)

ARMCC_40_821 = ArmccCompiler(
    id="armcc_40_821",
    platform=N3DS,
    cc=ARMCC_CC,
)

ARMCC_41_561 = ArmccCompiler(
    id="armcc_41_561",
    platform=N3DS,
    cc=ARMCC_CC,
)

ARMCC_41_713 = ArmccCompiler(
    id="armcc_41_713",
    platform=N3DS,
    cc=ARMCC_CC,
)

ARMCC_41_791 = ArmccCompiler(
    id="armcc_41_791",
    platform=N3DS,
    cc=ARMCC_CC,
)

ARMCC_41_894 = ArmccCompiler(
    id="armcc_41_894",
    platform=N3DS,
    cc=ARMCC_CC,
)

ARMCC_41_921 = ArmccCompiler(
    id="armcc_41_921",
    platform=N3DS,
    cc=ARMCC_CC,
)

ARMCC_41_1049 = ArmccCompiler(
    id="armcc_41_1049",
    platform=N3DS,
    cc=ARMCC_CC,
)

ARMCC_41_1440 = ArmccCompiler(
    id="armcc_41_1440",
    platform=N3DS,
    cc=ARMCC_CC,
)

ARMCC_41_1454 = ArmccCompiler(
    id="armcc_41_1454",
    platform=N3DS,
    cc=ARMCC_CC,
)

ARMCC_504_82 = ArmccCompiler(
    id="armcc_504_82",
    platform=N3DS,
    cc=ARMCC_CC,
)

# Switch
CLANG_391 = ClangCompiler(
    id="clang-3.9.1",
    platform=SWITCH,
    cc='TOOLROOT="$COMPILER_DIR" "$COMPILER_DIR"/bin/clang++ -c -target aarch64-linux-elf --sysroot="$COMPILER_DIR"/botw-lib-musl-25ed8669943bee65a650700d340e451eda2a26ba -D_LIBCPP_HAS_MUSL_LIBC -mcpu=cortex-a57+fp+simd+crypto+crc -mno-implicit-float -fstandalone-debug -fPIC -Wl,-Bsymbolic-functions -shared -stdlib=libc++ -nostdlib $COMPILER_FLAGS -o "$OUTPUT" "$INPUT"',
)

CLANG_401 = ClangCompiler(
    id="clang-4.0.1",
    platform=SWITCH,
    cc='TOOLROOT="$COMPILER_DIR" "$COMPILER_DIR"/bin/clang++ -c -target aarch64-linux-elf --sysroot="$COMPILER_DIR"/botw-lib-musl-25ed8669943bee65a650700d340e451eda2a26ba -mcpu=cortex-a57+fp+simd+crypto+crc -mno-implicit-float -fstandalone-debug -fPIC -Wl,-Bsymbolic-functions -shared -stdlib=libc++ -nostdlib $COMPILER_FLAGS -o "$OUTPUT" "$INPUT"',
)

CLANG_800 = ClangCompiler(
    id="clang-8.0.0",
    platform=SWITCH,
    cc='TOOLROOT="$COMPILER_DIR" "$COMPILER_DIR"/bin/clang++ -c -target aarch64-linux-elf --sysroot="$COMPILER_DIR"/botw-lib-musl-25ed8669943bee65a650700d340e451eda2a26ba -mcpu=cortex-a57+fp+simd+crypto+crc -mno-implicit-float -fstandalone-debug -fPIC -Wl,-Bsymbolic-functions -shared -stdlib=libc++ -nostdlib $COMPILER_FLAGS -o "$OUTPUT" "$INPUT"',
)

# PS1
PSYQ_MSDOS_CC = (
    'cpp -P "$INPUT" | unix2dos > object.oc && cp ${COMPILER_DIR}/* . && '
    '(HOME="." dosemu -quiet -dumb -f ${COMPILER_DIR}/dosemurc -K . -E "CC1PSX.EXE -quiet ${COMPILER_FLAGS} -o object.os object.oc") && '
    '(HOME="." dosemu -quiet -dumb -f ${COMPILER_DIR}/dosemurc -K . -E "ASPSX.EXE -quiet object.os -o object.oo") && '
    '${COMPILER_DIR}/psyq-obj-parser object.oo -o "$OUTPUT"'
)
PSYQ_CC = (
    'cpp -P "$INPUT" | unix2dos | '
    '${WIBO} ${COMPILER_DIR}/CC1PSX.EXE -quiet ${COMPILER_FLAGS} -o "$OUTPUT".s && '
    '${WIBO} ${COMPILER_DIR}/ASPSX.EXE -quiet "$OUTPUT".s -o "$OUTPUT".obj && '
    '${COMPILER_DIR}/psyq-obj-parser "$OUTPUT".obj -o "$OUTPUT"'
)

PSYQ33 = GCCPS1Compiler(
    id="psyq3.3",
    platform=PS1,
    cc=PSYQ_MSDOS_CC,
)

PSYQ35 = GCCPS1Compiler(
    id="psyq3.5",
    platform=PS1,
    cc=PSYQ_MSDOS_CC,
)

PSYQ36 = GCCPS1Compiler(
    id="psyq3.6",
    platform=PS1,
    cc=PSYQ_MSDOS_CC,
)

PSYQ40 = GCCPS1Compiler(
    id="psyq4.0",
    platform=PS1,
    cc=PSYQ_CC,
)

PSYQ41 = GCCPS1Compiler(
    id="psyq4.1",
    platform=PS1,
    cc=PSYQ_CC,
)

PSYQ43 = GCCPS1Compiler(
    id="psyq4.3",
    platform=PS1,
    cc=PSYQ_CC,
)

PSYQ44 = GCCPS1Compiler(
    id="psyq4.4",
    platform=PS1,
    cc=PSYQ_CC,
)

PSYQ45 = GCCPS1Compiler(
    id="psyq4.5",
    platform=PS1,
    cc=PSYQ_CC,
)

PSYQ46 = GCCPS1Compiler(
    id="psyq4.6",
    platform=PS1,
    cc=PSYQ_CC,
)

PS1_GCC = (
    'cpp -E -lang-c -nostdinc "${INPUT}" -o "${INPUT}".i && '
    '${COMPILER_DIR}/gcc -c -pipe -B${COMPILER_DIR}/ ${COMPILER_FLAGS} -o "${OUTPUT}" "${INPUT}.i"'
)

GCC263_PSX = GCCPS1Compiler(
    id="gcc2.6.3-psx",
    platform=PS1,
    cc=PS1_GCC,
)

GCC260_MIPSEL = GCCPS1Compiler(
    id="gcc2.6.0-mipsel",
    platform=PS1,
    cc=PS1_GCC,
)

GCC263_MIPSEL = GCCPS1Compiler(
    id="gcc2.6.3-mipsel",
    platform=PS1,
    cc=PS1_GCC,
)

GCC270_MIPSEL = GCCPS1Compiler(
    id="gcc2.7.0-mipsel",
    platform=PS1,
    cc=PS1_GCC,
)

GCC271_MIPSEL = GCCPS1Compiler(
    id="gcc2.7.1-mipsel",
    platform=PS1,
    cc=PS1_GCC,
)

GCC272_MIPSEL = GCCPS1Compiler(
    id="gcc2.7.2-mipsel",
    platform=PS1,
    cc=PS1_GCC,
)

GCC2721_MIPSEL = GCCPS1Compiler(
    id="gcc2.7.2.1-mipsel",
    platform=PS1,
    cc=PS1_GCC,
)

GCC2722_MIPSEL = GCCPS1Compiler(
    id="gcc2.7.2.2-mipsel",
    platform=PS1,
    cc=PS1_GCC,
)

GCC2723_MIPSEL = GCCPS1Compiler(
    id="gcc2.7.2.3-mipsel",
    platform=PS1,
    cc=PS1_GCC,
)

GCC280_MIPSEL = GCCPS1Compiler(
    id="gcc2.8.0-mipsel",
    platform=PS1,
    cc=PS1_GCC,
)

GCC281_MIPSEL = GCCPS1Compiler(
    id="gcc2.8.1-mipsel",
    platform=PS1,
    cc=PS1_GCC,
)

GCC29166_MIPSEL = GCCPS1Compiler(
    id="gcc2.91.66-mipsel",
    platform=PS1,
    cc=PS1_GCC,
)

GCC2952_MIPSEL = GCCPS1Compiler(
    id="gcc2.95.2-mipsel",
    platform=PS1,
    cc=PS1_GCC,
)

# Saturn
SATURN_CC = (
    'cat "$INPUT" | unix2dos > dos_src.c && '
    "cp -r ${COMPILER_DIR}/* . && "
    '(HOME="." dosemu -quiet -dumb -f ${COMPILER_DIR}/dosemurc -K . -E "CPP.EXE dos_src.c -o src_proc.c") && '
    '(HOME="." dosemu -quiet -dumb -f ${COMPILER_DIR}/dosemurc -K . -E "CC1.EXE -quiet ${COMPILER_FLAGS} src_proc.c -o cc1_out.asm") && '
    '(HOME="." dosemu -quiet -dumb -f ${COMPILER_DIR}/dosemurc -K . -E "AS.EXE cc1_out.asm -o as_out.o") && '
    "sh-elf-objcopy -Icoff-sh -Oelf32-sh as_out.o && "
    'cp as_out.o "$OUTPUT"'
)

CYGNUS_2_7_96Q3 = GCCSaturnCompiler(
    id="cygnus-2.7-96Q3",
    platform=SATURN,
    cc=SATURN_CC,
)

# PS2
EE_GCC29_990721 = GCCCompiler(
    id="ee-gcc2.9-990721",
    platform=PS2,
    cc='"${COMPILER_DIR}"/bin/ee-gcc -c -B "${COMPILER_DIR}"/bin/ee- $COMPILER_FLAGS "$INPUT" -o "$OUTPUT"',
)

EE_GCC29_991111 = GCCCompiler(
    id="ee-gcc2.9-991111",
    platform=PS2,
    cc='${COMPILER_DIR}/bin/ee-gcc -c $COMPILER_FLAGS "$INPUT" -o "$OUTPUT"',
)

EE_GCC29_991111A = GCCCompiler(
    id="ee-gcc2.9-991111a",
    platform=PS2,
    cc='${COMPILER_DIR}/bin/ee-gcc -c $COMPILER_FLAGS "$INPUT" -o "$OUTPUT"',
)

EE_GCC29_991111_01 = GCCCompiler(
    id="ee-gcc2.9-991111-01",
    platform=PS2,
    cc='${COMPILER_DIR}/bin/ee-gcc -c $COMPILER_FLAGS "$INPUT" -o "$OUTPUT"',
)

EE_GCC2952_273A = GCCCompiler(
    id="ee-gcc2.95.2-273a",
    platform=PS2,
    cc='${WINE} "${COMPILER_DIR}/bin/ee-gcc.exe" -c -B "${COMPILER_DIR}"/lib/gcc-lib/ee/2.95.2/ $COMPILER_FLAGS "$INPUT" -o "$OUTPUT"',
)

EE_GCC2952_274 = GCCCompiler(
    id="ee-gcc2.95.2-274",
    platform=PS2,
    cc='${WINE} "${COMPILER_DIR}/bin/ee-gcc.exe" -c -B "${COMPILER_DIR}"/lib/gcc-lib/ee/2.95.2/ $COMPILER_FLAGS "$INPUT" -o "$OUTPUT"',
)

EE_GCC2953_107 = GCCCompiler(
    id="ee-gcc2.95.3-107",
    platform=PS2,
    cc='${WINE} "${COMPILER_DIR}/bin/ee-gcc.exe" -c -B "${COMPILER_DIR}"/lib/gcc-lib/ee/2.95.3/ $COMPILER_FLAGS "$INPUT" -o "$OUTPUT"',
)

EE_GCC2953_114 = GCCCompiler(
    id="ee-gcc2.95.3-114",
    platform=PS2,
    cc='${WINE} "${COMPILER_DIR}/bin/ee-gcc.exe" -c -B "${COMPILER_DIR}"/lib/gcc-lib/ee/2.95.3/ $COMPILER_FLAGS "$INPUT" -o "$OUTPUT"',
)

EE_GCC2953_136 = GCCCompiler(
    id="ee-gcc2.95.3-136",
    platform=PS2,
    cc='${WINE} "${COMPILER_DIR}/bin/ee-gcc.exe" -c -B "${COMPILER_DIR}"/lib/gcc-lib/ee/2.95.3/ $COMPILER_FLAGS "$INPUT" -o "$OUTPUT"',
)

EE_GCC296 = GCCCompiler(
    id="ee-gcc2.96",
    platform=PS2,
    cc='"${COMPILER_DIR}"/bin/ee-gcc -c -B "${COMPILER_DIR}"/bin/ee- $COMPILER_FLAGS "$INPUT" -o "$OUTPUT"',
)

EE_GCC32_040921 = GCCCompiler(
    id="ee-gcc3.2-040921",
    platform=PS2,
    cc='"${COMPILER_DIR}"/bin/ee-gcc -c -B "${COMPILER_DIR}"/bin/ee- $COMPILER_FLAGS "$INPUT" -o "$OUTPUT"',
)

MWCPS2_23_991202 = MWCCCompiler(
    id="mwcps2-2.3-991202",
    platform=PS2,
    cc='${WINE} "${COMPILER_DIR}/mwccmips.exe" -c $COMPILER_FLAGS -nostdinc -stderr "$INPUT" -o "$OUTPUT"',
)

MWCPS2_30B22_011126 = MWCCCompiler(
    id="mwcps2-3.0b22-011126",
    platform=PS2,
    cc='${WINE} "${COMPILER_DIR}/mwccps2.exe" -c $COMPILER_FLAGS -nostdinc -stderr "$INPUT" -o "$OUTPUT"',
)

MWCPS2_30B22_020123 = MWCCCompiler(
    id="mwcps2-3.0b22-020123",
    platform=PS2,
    cc='${WINE} "${COMPILER_DIR}/mwccps2.exe" -c $COMPILER_FLAGS -nostdinc -stderr "$INPUT" -o "$OUTPUT"',
)

MWCPS2_30B22_020716 = MWCCCompiler(
    id="mwcps2-3.0b22-020716",
    platform=PS2,
    cc='${WINE} "${COMPILER_DIR}/mwccps2.exe" -c $COMPILER_FLAGS -nostdinc -stderr "$INPUT" -o "$OUTPUT"',
)

MWCPS2_30B22_020926 = MWCCCompiler(
    id="mwcps2-3.0b22-020926",
    platform=PS2,
    cc='${WINE} "${COMPILER_DIR}/mwccps2.exe" -c $COMPILER_FLAGS -nostdinc -stderr "$INPUT" -o "$OUTPUT"',
)


# N64
IDO53 = IDOCompiler(
    id="ido5.3",
    platform=N64,
    cc='USR_LIB="${COMPILER_DIR}" "${COMPILER_DIR}/cc" -c -Xcpluscomm -G0 -non_shared -Wab,-r4300_mul -woff 649,838,712 -32 ${COMPILER_FLAGS} -o "${OUTPUT}" "${INPUT}"',
)

IDO53_CXX = IDOCompiler(
    id="ido5.3_c++",
    platform=N64,
    cc='"${COMPILER_DIR}"/usr/bin/qemu-irix -silent -L "${COMPILER_DIR}" "${COMPILER_DIR}/usr/lib/CC" -I "{COMPILER_DIR}"/usr/include -c -Xcpluscomm -G0 -non_shared -woff 649,838,712 -32 ${COMPILER_FLAGS} -o "${OUTPUT}" "${INPUT}"',
    language=Language.OLD_CXX,
)

IDO71 = IDOCompiler(
    id="ido7.1",
    platform=N64,
    cc='USR_LIB="${COMPILER_DIR}" "${COMPILER_DIR}/cc" -c -Xcpluscomm -G0 -non_shared -Wab,-r4300_mul -woff 649,838,712 -32 ${COMPILER_FLAGS} -o "${OUTPUT}" "${INPUT}"',
)

IDO60 = IDOCompiler(
    id="ido6.0",
    platform=N64,
    cc='"${COMPILER_DIR}"/usr/bin/qemu-irix -silent -L "${COMPILER_DIR}" "${COMPILER_DIR}/usr/lib/driver" -c -Xcpluscomm -G0 -non_shared -woff 649,838,712 -32 ${COMPILER_FLAGS} -o "${OUTPUT}" "${INPUT}"',
)

MIPS_PRO_744 = IDOCompiler(
    id="mips_pro_744",
    platform=N64,
    cc='"${COMPILER_DIR}"/usr/bin/qemu-irix -silent -L "${COMPILER_DIR}" "${COMPILER_DIR}/usr/lib/driver" -c -Xcpluscomm -G0 -non_shared -woff 649,838,712 -32 ${COMPILER_FLAGS} -o "${OUTPUT}" "${INPUT}"',
)

GCC272KMC = GCCCompiler(
    id="gcc2.7.2kmc",
    platform=N64,
    cc='COMPILER_PATH="${COMPILER_DIR}" "${COMPILER_DIR}"/gcc -c -G0 -mgp32 -mfp32 ${COMPILER_FLAGS} "${INPUT}" -o "${OUTPUT}"',
)

GCC281PM = GCCCompiler(
    id="gcc2.8.1pm",
    platform=N64,
    cc='"${COMPILER_DIR}"/gcc -G0 -c -B "${COMPILER_DIR}"/ $COMPILER_FLAGS "$INPUT" -o "$OUTPUT"',
)

GCC272SN = GCCCompiler(
    id="gcc2.7.2sn",
    platform=N64,
    cc='cpp -P "$INPUT" | ${WIBO} "${COMPILER_DIR}"/cc1n64.exe -quiet -G0 -mcpu=vr4300 -mips3 -mhard-float -meb ${COMPILER_FLAGS} -o "$OUTPUT".s && ${WIBO} "${COMPILER_DIR}"/asn64.exe -q -G0 "$OUTPUT".s -o "$OUTPUT".obj && "${COMPILER_DIR}"/psyq-obj-parser "$OUTPUT".obj -o "$OUTPUT" -b -n',
)

GCC272SNEW = GCCCompiler(
    id="gcc2.7.2snew",
    platform=N64,
    cc='"${COMPILER_DIR}"/cpp -lang-c -undef "$INPUT" | "${COMPILER_DIR}"/cc1 -mfp32 -mgp32 -G0 -quiet -mcpu=vr4300 -fno-exceptions ${COMPILER_FLAGS} -o "$OUTPUT".s && python3 "${COMPILER_DIR}"/modern-asn64.py mips-linux-gnu-as "$OUTPUT".s -G0 -EB -mips3 -O1 -mabi=32 -mgp32 -march=vr4300 -mfp32 -mno-shared -o "$OUTPUT"',
)

GCC281SN = GCCCompiler(
    id="gcc2.8.1sn",
    platform=N64,
    cc='cpp -E -lang-c -undef -D__GNUC__=2 -Dmips -D__mips__ -D__mips -Dn64 -D__n64__ -D__n64 -D_PSYQ -D__EXTENSIONS__ -D_MIPSEB -D__CHAR_UNSIGNED__ "$INPUT" '
    '| ${WIBO} "${COMPILER_DIR}"/cc1n64.exe ${COMPILER_FLAGS} -o "$OUTPUT".s '
    '&& ${WIBO} "${COMPILER_DIR}"/asn64.exe -q -G0 "$OUTPUT".s -o "$OUTPUT".obj '
    '&& "${COMPILER_DIR}"/psyq-obj-parser "$OUTPUT".obj -o "$OUTPUT" -b -n',
)

GCC281SNCXX = GCCCompiler(
    id="gcc2.8.1sn-cxx",
    base_compiler=GCC281SN,
    platform=N64,
    cc='cpp -E -lang-c++ -undef -D__GNUC__=2 -D__cplusplus -Dmips -D__mips__ -D__mips -Dn64 -D__n64__ -D__n64 -D_PSYQ -D__EXTENSIONS__ -D_MIPSEB -D__CHAR_UNSIGNED__ -D_LANGUAGE_C_PLUS_PLUS "$INPUT" '
    '| ${WIBO} "${COMPILER_DIR}"/cc1pln64.exe ${COMPILER_FLAGS} -o "$OUTPUT".s '
    '&& ${WIBO} "${COMPILER_DIR}"/asn64.exe -q -G0 "$OUTPUT".s -o "$OUTPUT".obj '
    '&& "${COMPILER_DIR}"/psyq-obj-parser "$OUTPUT".obj -o "$OUTPUT" -b -n',
)

EGCS1124 = GCCCompiler(
    id="egcs_1.1.2-4",
    platform=N64,
    cc='COMPILER_PATH="${COMPILER_DIR}" "${COMPILER_DIR}"/mips-linux-gcc -c -G 0 -fno-PIC -mgp32 -mfp32 -mcpu=4300 -nostdinc ${COMPILER_FLAGS} "${INPUT}" -o "${OUTPUT}"',
)

GCC440MIPS64ELF = GCCCompiler(
    id="gcc4.4.0-mips64-elf",
    platform=N64,
    cc='"${COMPILER_DIR}"/bin/mips64-elf-gcc -I "${COMPILER_DIR}"/mips64-elf/include -c ${COMPILER_FLAGS} "${INPUT}" -o "${OUTPUT}"',
)

# IRIX
IDO53_IRIX = IDOCompiler(
    id="ido5.3_irix",
    platform=IRIX,
    cc='USR_LIB="${COMPILER_DIR}" "${COMPILER_DIR}/cc" -c -Xcpluscomm -G0 -non_shared -woff 649,838,712 -32 ${COMPILER_FLAGS} -o "${OUTPUT}" "${INPUT}"',
    base_compiler=IDO53,
)

IDO53_ASM_IRIX = IDOCompiler(
    id="ido5.3_asm_irix",
    platform=IRIX,
    cc='USR_LIB="${COMPILER_DIR}" "${COMPILER_DIR}/cc" -c -Xcpluscomm -G0 -non_shared -woff 649,838,712 -32 ${COMPILER_FLAGS} -o "${OUTPUT}" "${INPUT}"',
    base_compiler=IDO53,
    language=Language.ASSEMBLY,
)

IDO53_CXX_IRIX = IDOCompiler(
    id="ido5.3_c++_irix",
    platform=IRIX,
    cc='"${COMPILER_DIR}"/usr/bin/qemu-irix -silent -L "${COMPILER_DIR}" "${COMPILER_DIR}/usr/lib/CC" -I "${COMPILER_DIR}"/usr/include -c -Xcpluscomm -G0 -non_shared -woff 649,838,712 -32 ${COMPILER_FLAGS} -o "${OUTPUT}" "${INPUT}"',
    base_compiler=IDO53_CXX,
    language=Language.OLD_CXX,
)

IDO53PASCAL = IDOCompiler(
    id="ido5.3Pascal",
    platform=IRIX,
    cc='USR_LIB="${COMPILER_DIR}" "${COMPILER_DIR}/cc" -c -Xcpluscomm -G0 -non_shared ${COMPILER_FLAGS} -o "${OUTPUT}" "${INPUT}"',
    base_compiler=IDO53,
    language=Language.PASCAL,
)

IDO60_IRIX = IDOCompiler(
    id="ido6.0_irix",
    platform=IRIX,
    cc='"${COMPILER_DIR}"/usr/bin/qemu-irix -silent -L "${COMPILER_DIR}" "${COMPILER_DIR}/usr/lib/driver" -c -Xcpluscomm -G0 -non_shared -woff 649,838,712 -32 ${COMPILER_FLAGS} -o "${OUTPUT}" "${INPUT}"',
    base_compiler=IDO60,
)

IDO71_IRIX = IDOCompiler(
    id="ido7.1_irix",
    platform=IRIX,
    cc='USR_LIB="${COMPILER_DIR}" "${COMPILER_DIR}/cc" -c -Xcpluscomm -G0 -non_shared -woff 649,838,712 -32 ${COMPILER_FLAGS} -o "${OUTPUT}" "${INPUT}"',
    base_compiler=IDO71,
)

IDO71PASCAL = IDOCompiler(
    id="ido7.1Pascal",
    platform=IRIX,
    cc='USR_LIB="${COMPILER_DIR}" "${COMPILER_DIR}/cc" -c -Xcpluscomm -G0 -non_shared ${COMPILER_FLAGS} -o "${OUTPUT}" "${INPUT}"',
    base_compiler=IDO71,
    language=Language.PASCAL,
)

MIPS_PRO_744_IRIX = IDOCompiler(
    id="mips_pro_744_irix",
    platform=IRIX,
    cc='"${COMPILER_DIR}"/usr/bin/qemu-irix -silent -L "${COMPILER_DIR}" "${COMPILER_DIR}/usr/lib/driver" -c -Xcpluscomm -G0 -non_shared -woff 649,838,712 -32 ${COMPILER_FLAGS} -o "${OUTPUT}" "${INPUT}"',
    base_compiler=MIPS_PRO_744,
)

# MACOSX
GCC_CC1 = '"${COMPILER_DIR}"/powerpc-darwin-cross/bin/cc1 -quiet ${COMPILER_FLAGS} "${INPUT}" -o "${OUTPUT}.s" && python3 ${COMPILER_DIR}/convert_gas_syntax.py "${OUTPUT}.s" "${FUNCTION}" new > "${OUTPUT}_new.s" && powerpc-linux-gnu-as "${OUTPUT}_new.s" -o "${OUTPUT}"'
GCC_CC1_ALT = '"${COMPILER_DIR}"/cc1 -quiet ${COMPILER_FLAGS} "${INPUT}" -o "${OUTPUT}.s" && python3 ${COMPILER_DIR}/convert_gas_syntax.py "${OUTPUT}.s" "${FUNCTION}" new > "${OUTPUT}_new.s" && powerpc-linux-gnu-as "${OUTPUT}_new.s" -o "${OUTPUT}"'
GCC_CC1PLUS = '"${COMPILER_DIR}"/powerpc-darwin-cross/bin/cc1plus -quiet ${COMPILER_FLAGS} "${INPUT}" -o "${OUTPUT}.s" && python3 ${COMPILER_DIR}/convert_gas_syntax.py "${OUTPUT}.s" "${FUNCTION}" new > "${OUTPUT}_new.s" && powerpc-linux-gnu-as "${OUTPUT}_new.s" -o "${OUTPUT}"'
GCC_CC1PLUS_ALT = '"${COMPILER_DIR}"/cc1plus -quiet ${COMPILER_FLAGS} "${INPUT}" -o "${OUTPUT}.s" && python3 ${COMPILER_DIR}/convert_gas_syntax.py "${OUTPUT}.s" "${FUNCTION}" new > "${OUTPUT}_new.s" && powerpc-linux-gnu-as "${OUTPUT}_new.s" -o "${OUTPUT}"'

XCODE_GCC401_C = GCCCompiler(
    id="gcc-5370",
    platform=MACOSX,
    cc=GCC_CC1,
)

XCODE_GCC401_CPP = GCCCompiler(
    id="gcc-5370-cpp",
    platform=MACOSX,
    cc=GCC_CC1PLUS,
    base_compiler=XCODE_GCC401_C,
)

XCODE_24_C = GCCCompiler(
    id="gcc-5363",
    platform=MACOSX,
    cc=GCC_CC1_ALT,
)

XCODE_24_CPP = GCCCompiler(
    id="gcc-5363-cpp",
    platform=MACOSX,
    cc=GCC_CC1PLUS_ALT,
    base_compiler=XCODE_24_C,
)

XCODE_GCC400_C = GCCCompiler(
    id="gcc-5026",
    platform=MACOSX,
    cc=GCC_CC1_ALT,
)

XCODE_GCC400_CPP = GCCCompiler(
    id="gcc-5026-cpp",
    platform=MACOSX,
    cc=GCC_CC1PLUS_ALT,
    base_compiler=XCODE_GCC400_C,
)

PBX_GCC3 = GCCCompiler(
    id="gcc3-1041",
    platform=MACOSX,
    cc=GCC_CC1_ALT,
)

# GC_WII
# Thanks to Gordon Davisson for the xargs trick:
# https://superuser.com/questions/1529226/get-bash-to-respect-quotes-when-word-splitting-subshell-output/1529316#1529316
MWCCEPPC_CC = 'printf "%s" "${COMPILER_FLAGS}" | xargs -x -- ${WIBO} "${COMPILER_DIR}/mwcceppc.exe" -pragma "msg_show_realref off" -c -proc gekko -nostdinc -stderr -o "${OUTPUT}" "${INPUT}"'

MWCC_233_144 = MWCCCompiler(
    id="mwcc_233_144",
    platform=GC_WII,
    cc=MWCCEPPC_CC,
)

MWCC_233_159 = MWCCCompiler(
    id="mwcc_233_159",
    platform=GC_WII,
    cc=MWCCEPPC_CC,
)
MWCC_233_163 = MWCCCompiler(
    id="mwcc_233_163",
    platform=GC_WII,
    cc=MWCCEPPC_CC,
)

MWCC_233_163E = MWCCCompiler(
    id="mwcc_233_163e",
    platform=GC_WII,
    cc='${WIBO} "${COMPILER_DIR}/mwcceppc.125.exe" -c -proc gekko -nostdinc -stderr ${COMPILER_FLAGS} -o "${OUTPUT}.1" "${INPUT}" && ${WIBO} "${COMPILER_DIR}/mwcceppc.exe" -c -proc gekko -nostdinc -stderr ${COMPILER_FLAGS} -o "${OUTPUT}.2" "${INPUT}" && python3 "${COMPILER_DIR}/frank.py" "${OUTPUT}.1" "${OUTPUT}.2" "${OUTPUT}"',
)

MWCC_233_163N = MWCCCompiler(
    id="mwcc_233_163n",
    platform=GC_WII,
    cc=MWCCEPPC_CC,
)

MWCC_242_81 = MWCCCompiler(
    id="mwcc_242_81",
    platform=GC_WII,
    cc=MWCCEPPC_CC,
)

MWCC_242_81R = MWCCCompiler(
    id="mwcc_242_81r",
    platform=GC_WII,
    cc=MWCCEPPC_CC,
)

MWCC_247_92 = MWCCCompiler(
    id="mwcc_247_92",
    platform=GC_WII,
    cc=MWCCEPPC_CC,
)

MWCC_247_105 = MWCCCompiler(
    id="mwcc_247_105",
    platform=GC_WII,
    cc=MWCCEPPC_CC,
)

MWCC_247_107 = MWCCCompiler(
    id="mwcc_247_107",
    platform=GC_WII,
    cc=MWCCEPPC_CC,
)

MWCC_247_108 = MWCCCompiler(
    id="mwcc_247_108",
    platform=GC_WII,
    cc=MWCCEPPC_CC,
)

MWCC_41_60831 = MWCCCompiler(
    id="mwcc_41_60831",
    platform=GC_WII,
    cc=MWCCEPPC_CC,
)

MWCC_41_60126 = MWCCCompiler(
    id="mwcc_41_60126",
    platform=GC_WII,
    cc=MWCCEPPC_CC,
)

MWCC_42_127 = MWCCCompiler(
    id="mwcc_42_127",
    platform=GC_WII,
    cc=MWCCEPPC_CC,
)

MWCC_42_142 = MWCCCompiler(
    id="mwcc_42_142",
    platform=GC_WII,
    cc=MWCCEPPC_CC,
)

MWCC_43_151 = MWCCCompiler(
    id="mwcc_43_151",
    platform=GC_WII,
    cc=MWCCEPPC_CC,
)

MWCC_43_172 = MWCCCompiler(
    id="mwcc_43_172",
    platform=GC_WII,
    cc=MWCCEPPC_CC,
)

MWCC_43_213 = MWCCCompiler(
    id="mwcc_43_213",
    platform=GC_WII,
    cc=MWCCEPPC_CC,
)

# NDS_ARM9
MWCCARM_CC = '${WINE} "${COMPILER_DIR}/mwccarm.exe" -pragma "msg_show_realref off" -c -proc arm946e -nostdinc -stderr ${COMPILER_FLAGS} -o "${OUTPUT}" "${INPUT}"'

MWCC_20_72 = MWCCCompiler(
    id="mwcc_20_72",
    platform=NDS_ARM9,
    cc=MWCCARM_CC,
)

MWCC_20_79 = MWCCCompiler(
    id="mwcc_20_79",
    platform=NDS_ARM9,
    cc=MWCCARM_CC,
)

MWCC_20_82 = MWCCCompiler(
    id="mwcc_20_82",
    platform=NDS_ARM9,
    cc=MWCCARM_CC,
)

MWCC_20_84 = MWCCCompiler(
    id="mwcc_20_84",
    platform=NDS_ARM9,
    cc=MWCCARM_CC,
)

MWCC_20_87 = MWCCCompiler(
    id="mwcc_20_87",
    platform=NDS_ARM9,
    cc=MWCCARM_CC,
)

MWCC_30_114 = MWCCCompiler(
    id="mwcc_30_114",
    platform=NDS_ARM9,
    cc=MWCCARM_CC,
)

MWCC_30_123 = MWCCCompiler(
    id="mwcc_30_123",
    platform=NDS_ARM9,
    cc=MWCCARM_CC,
)

MWCC_30_126 = MWCCCompiler(
    id="mwcc_30_126",
    platform=NDS_ARM9,
    cc=MWCCARM_CC,
)

MWCC_30_131 = MWCCCompiler(
    id="mwcc_30_131",
    platform=NDS_ARM9,
    cc=MWCCARM_CC,
)

MWCC_30_133 = MWCCCompiler(
    id="mwcc_30_133",
    platform=NDS_ARM9,
    cc=MWCCARM_CC,
)

MWCC_30_134 = MWCCCompiler(
    id="mwcc_30_134",
    platform=NDS_ARM9,
    cc=MWCCARM_CC,
)

MWCC_30_136 = MWCCCompiler(
    id="mwcc_30_136",
    platform=NDS_ARM9,
    cc=MWCCARM_CC,
)

MWCC_30_137 = MWCCCompiler(
    id="mwcc_30_137",
    platform=NDS_ARM9,
    cc=MWCCARM_CC,
)

MWCC_30_138 = MWCCCompiler(
    id="mwcc_30_138",
    platform=NDS_ARM9,
    cc=MWCCARM_CC,
)

MWCC_30_139 = MWCCCompiler(
    id="mwcc_30_139",
    platform=NDS_ARM9,
    cc=MWCCARM_CC,
)

MWCC_40_1018 = MWCCCompiler(
    id="mwcc_40_1018",
    platform=NDS_ARM9,
    cc=MWCCARM_CC,
)

MWCC_40_1024 = MWCCCompiler(
    id="mwcc_40_1024",
    platform=NDS_ARM9,
    cc=MWCCARM_CC,
)

MWCC_40_1026 = MWCCCompiler(
    id="mwcc_40_1026",
    platform=NDS_ARM9,
    cc=MWCCARM_CC,
)

MWCC_40_1027 = MWCCCompiler(
    id="mwcc_40_1027",
    platform=NDS_ARM9,
    cc=MWCCARM_CC,
)

MWCC_40_1028 = MWCCCompiler(
    id="mwcc_40_1028",
    platform=NDS_ARM9,
    cc=MWCCARM_CC,
)

MWCC_40_1034 = MWCCCompiler(
    id="mwcc_40_1034",
    platform=NDS_ARM9,
    cc=MWCCARM_CC,
)

MWCC_40_1036 = MWCCCompiler(
    id="mwcc_40_1036",
    platform=NDS_ARM9,
    cc=MWCCARM_CC,
)

MWCC_40_1051 = MWCCCompiler(
    id="mwcc_40_1051",
    platform=NDS_ARM9,
    cc=MWCCARM_CC,
)

CL_WIN = '${WINE} "${COMPILER_DIR}"/Bin/CL.EXE /c /nologo /IZ:"${COMPILER_DIR}"/Include/ ${COMPILER_FLAGS} /Fd"Z:/tmp/" /Bk"Z:/tmp/" /Fo"Z:${OUTPUT}" "Z:${INPUT}"'

MSVC40 = MSVCCompiler(
    id="msvc4.0",
    platform=WIN9X,
    cc=CL_WIN,
)

MSVC42 = MSVCCompiler(
    id="msvc4.2",
    platform=WIN9X,
    cc=CL_WIN,
)

MSVC60 = MSVCCompiler(
    id="msvc6.0",
    platform=WIN9X,
    cc=CL_WIN,
)

MSVC63 = MSVCCompiler(
    id="msvc6.3",
    platform=WIN9X,
    cc=CL_WIN,
)

MSVC64 = MSVCCompiler(
    id="msvc6.4",
    platform=WIN9X,
    cc=CL_WIN,
)

MSVC65 = MSVCCompiler(
    id="msvc6.5",
    platform=WIN9X,
    cc=CL_WIN,
)

MSVC65PP = MSVCCompiler(
    id="msvc6.5pp",
    platform=WIN9X,
    cc=CL_WIN,
)

MSVC66 = MSVCCompiler(
    id="msvc6.6",
    platform=WIN9X,
    cc=CL_WIN,
)

MSVC70 = MSVCCompiler(
    id="msvc7.0",
    platform=WIN9X,
    cc=CL_WIN,
)

MSVC71 = MSVCCompiler(
    id="msvc7.1",
    platform=WIN9X,
    cc=CL_WIN,
)
# Watcom doesn't like '/' in paths passed to it so we need to replace them.
WATCOM_ARGS = ' -zq -i="Z:${COMPILER_DIR}/h" -i="Z:${COMPILER_DIR}/h/nt" ${COMPILER_FLAGS} -fo"Z:${OUTPUT}" "Z:${INPUT}"'
WATCOM_CC = (
    '${WINE} "${COMPILER_DIR}/binnt/wcc386.exe" $(echo "'
    + WATCOM_ARGS
    + "\" | sed 's:/:\\\\:g')"
)
WATCOM_CXX = (
    '${WINE} "${COMPILER_DIR}/binnt/wpp386.exe" $(echo "'
    + WATCOM_ARGS
    + "\" | sed 's:/:\\\\:g')"
)

WATCOM_105_C = WatcomCompiler(
    id="wcc10.5",
    platform=MSDOS,
    cc=WATCOM_CC,
)

WATCOM_105_CPP = WatcomCompiler(
    id="wpp10.5",
    base_compiler=WATCOM_105_C,
    platform=MSDOS,
    cc=WATCOM_CXX,
)

WATCOM_105A_C = WatcomCompiler(
    id="wcc10.5a",
    platform=MSDOS,
    cc=WATCOM_CC,
)

WATCOM_105A_CPP = WatcomCompiler(
    id="wpp10.5a",
    base_compiler=WATCOM_105A_C,
    platform=MSDOS,
    cc=WATCOM_CXX,
)

WATCOM_106_C = WatcomCompiler(
    id="wcc10.6",
    platform=MSDOS,
    cc=WATCOM_CC,
)

WATCOM_106_CPP = WatcomCompiler(
    id="wpp10.6",
    base_compiler=WATCOM_106_C,
    platform=MSDOS,
    cc=WATCOM_CXX,
)

WATCOM_110_C = WatcomCompiler(
    id="wcc11.0",
    platform=MSDOS,
    cc=WATCOM_CC,
)

WATCOM_110_CPP = WatcomCompiler(
    id="wpp11.0",
    base_compiler=WATCOM_110_C,
    platform=MSDOS,
    cc=WATCOM_CXX,
)

_all_compilers: List[Compiler] = [
    DUMMY,
    DUMMY_LONGRUNNING,
    # GBA
    AGBCC,
    OLD_AGBCC,
    AGBCCPP,
    # N3DS
    ARMCC_40_771,
    ARMCC_40_821,
    ARMCC_41_561,
    ARMCC_41_713,
    ARMCC_41_791,
    ARMCC_41_894,
    ARMCC_41_921,
    ARMCC_41_1049,
    ARMCC_41_1440,
    ARMCC_41_1454,
    ARMCC_504_82,
    # Switch
    CLANG_391,
    CLANG_401,
    CLANG_800,
    # PS1
    PSYQ33,
    PSYQ35,
    PSYQ36,
    PSYQ40,
    PSYQ41,
    PSYQ43,
    PSYQ44,
    PSYQ45,
    PSYQ46,
    GCC263_PSX,
    GCC260_MIPSEL,
    GCC263_MIPSEL,
    GCC270_MIPSEL,
    GCC271_MIPSEL,
    GCC272_MIPSEL,
    GCC2721_MIPSEL,
    GCC2722_MIPSEL,
    GCC2723_MIPSEL,
    GCC280_MIPSEL,
    GCC281_MIPSEL,
    GCC29166_MIPSEL,
    GCC2952_MIPSEL,
    # Saturn
    CYGNUS_2_7_96Q3,
    # PS2
    EE_GCC29_990721,
    EE_GCC29_991111,
    EE_GCC29_991111A,
    EE_GCC29_991111_01,
    EE_GCC2952_273A,
    EE_GCC2952_274,
    EE_GCC2953_107,
    EE_GCC2953_114,
    EE_GCC2953_136,
    EE_GCC296,
    EE_GCC32_040921,
    MWCPS2_23_991202,
    MWCPS2_30B22_011126,
    MWCPS2_30B22_020123,
    MWCPS2_30B22_020716,
    MWCPS2_30B22_020926,
    # N64
    IDO53,
    IDO53_CXX,
    IDO60,
    IDO71,
    MIPS_PRO_744,
    GCC272KMC,
    GCC272SN,
    GCC272SNEW,
    GCC281PM,
    GCC281SN,
    GCC281SNCXX,
    EGCS1124,
    GCC440MIPS64ELF,
    # IRIX
    IDO53_IRIX,
    IDO53_ASM_IRIX,
    IDO53_CXX_IRIX,
    IDO53PASCAL,
    IDO60_IRIX,
    IDO71_IRIX,
    IDO71PASCAL,
    MIPS_PRO_744_IRIX,
    # GC_WII
    MWCC_233_144,
    MWCC_233_159,
    MWCC_233_163,
    MWCC_233_163E,
    MWCC_233_163N,
    MWCC_242_81,
    MWCC_242_81R,
    MWCC_247_92,
    MWCC_247_105,
    MWCC_247_107,
    MWCC_247_108,
    MWCC_41_60831,
    MWCC_41_60126,
    MWCC_42_127,
    MWCC_42_142,
    MWCC_43_151,
    MWCC_43_172,
    MWCC_43_213,
    # NDS
    MWCC_20_72,
    MWCC_20_79,
    MWCC_20_82,
    MWCC_20_84,
    MWCC_20_87,
    MWCC_30_114,
    MWCC_30_123,
    MWCC_30_126,
    MWCC_30_131,
    MWCC_30_133,
    MWCC_30_134,
    MWCC_30_136,
    MWCC_30_137,
    MWCC_30_138,
    MWCC_30_139,
    MWCC_40_1018,
    MWCC_40_1024,
    MWCC_40_1026,
    MWCC_40_1027,
    MWCC_40_1028,
    MWCC_40_1034,
    MWCC_40_1036,
    MWCC_40_1051,
    # MACOSX
    XCODE_GCC401_C,
    XCODE_GCC401_CPP,
    XCODE_24_C,
    XCODE_24_CPP,
    XCODE_GCC400_C,
    XCODE_GCC400_CPP,
    PBX_GCC3,
    # WIN9X
    MSVC40,
    MSVC42,
    MSVC60,
    MSVC63,
    MSVC64,
    MSVC65,
    MSVC65PP,
    MSVC66,
    MSVC70,
    MSVC71,
    # Watcom, DOS and Win9x
    WATCOM_105_C,
    WATCOM_105_CPP,
    WATCOM_105A_C,
    WATCOM_105A_CPP,
    WATCOM_106_C,
    WATCOM_106_CPP,
    WATCOM_110_C,
    WATCOM_110_CPP,
]

# MKWII Common flags
MKW_SHARED = "-nodefaults -align powerpc -enc SJIS -proc gekko -enum int -O4,p -inline auto -W all -fp hardware -W noimplicitconv -w notinlined -w nounwanted -DREVOKART -Cpp_exceptions off -RTTI off -nostdinc -msgstyle gcc -func_align 4 -sym dwarf-2"

# SPM Common flags
SPM_SHARED = "-enc SJIS -lang c++ -W all -fp fmadd -Cpp_exceptions off -O4 -use_lmw_stmw on -str pool -rostr -sym on -ipa file"

# Rat Proto Common flags
RAT_SHARED = '-fp_contract on -pool off -RTTI off -nodefaults -Cpp_exceptions off -schedule on -lang=c++ -char signed -str reuse,pool,readonly -fp fmadd -use_lmw_stmw on -pragma "cpp_extensions on" -sym on -enum int -inline off'

<<<<<<< HEAD
=======
_all_presets = [
    # GBA
    Preset(
        "Rhythm Tengoku",
        AGBCC,
        "-mthumb-interwork -Wparentheses -O2 -fhex-asm",
    ),
    Preset(
        "The Minish Cap",
        AGBCC,
        "-O2 -Wimplicit -Wparentheses -Werror -Wno-multichar -g3",
    ),
    Preset(
        "Mother 3",
        AGBCCPP,
        "-fno-exceptions -fno-rtti -fhex-asm -mthumb-interwork -Wimplicit -Wparentheses -O2 -g3",
    ),
    Preset(
        "Kirby and the Amazing Mirror",
        AGBCC,
        "-mthumb-interwork -Wimplicit -Wparentheses -Werror -O2 -g -fhex-asm",
    ),
    Preset(
        "Pokemon Mystery Dungeon: Red Rescue Team",
        AGBCC,
        "-mthumb-interwork -Wimplicit -Wparentheses -Wunused -Werror -O2 -fhex-asm -g",
    ),
    Preset(
        "Pokemon Pinball: Ruby and Sapphire",
        AGBCC,
        "-mthumb-interwork -Wimplicit -Wparentheses -Werror -O2 -g -fhex-asm -fprologue-bugfix",
    ),
    # N3DS
    Preset(
        "Ocarina of Time 3D",
        ARMCC_40_821,
        "--cpp --arm --split_sections --debug --no_debug_macros --gnu --debug_info=line_inlining_extensions -O3 -Otime --data_reorder --signed_chars --multibyte_chars --remove_unneeded_entities --force_new_nothrow --remarks --no_rtti",
    ),
    Preset(
        "Super Mario 3D Land",
        ARMCC_41_894,
        "--cpp --arm -O3 -Otime --no_rtti_data --no_rtti --no_exceptions --vfe --data_reorder --signed_chars --multibyte_chars --locale=japanese --force_new_nothrow --remarks",
    ),
    Preset(
        "Ikachan 3DS",
        ARMCC_41_894,
        "--cpp --arm -O3 -Otime --no_rtti_data --no_rtti --no_exceptions --vfe --data_reorder --signed_chars --multibyte_chars --locale=japanese --force_new_nothrow --remarks",
    ),
    # Switch
    Preset(
        "Super Mario Odyssey",
        CLANG_391,
        "-x c++ -O3 -g2 -std=c++1z -fno-rtti -fno-exceptions -Wall -Wextra -Wdeprecated -Wno-unused-parameter -Wno-unused-private-field -fno-strict-aliasing -Wno-invalid-offsetof -D SWITCH -D NNSDK -D MATCHING_HACK_NX_CLANG",
    ),
    Preset(
        "Breath of the Wild",
        CLANG_401,
        "-x c++ -O3 -g2 -std=c++1z -fno-rtti -fno-exceptions -Wall -Wextra -Wdeprecated -Wno-unused-parameter -Wno-unused-private-field -fno-strict-aliasing -Wno-invalid-offsetof -D SWITCH -D NNSDK -D MATCHING_HACK_NX_CLANG",
    ),
    Preset(
        "Splatoon 2 3.1.0",
        CLANG_401,
        "-x c++ -O3 -g2 -std=c++1z -fno-rtti -fno-exceptions -Wall -Wextra -Wdeprecated -Wno-unused-parameter -Wno-unused-private-field -fno-strict-aliasing -Wno-invalid-offsetof -D SWITCH -D NNSDK -D MATCHING_HACK_NX_CLANG",
    ),
    Preset(
        "Super Mario 3D World + Bowser's Fury",
        CLANG_800,
        "-x c++ -O3 -g2 -std=c++17 -fno-rtti -fno-exceptions -Wall -Wextra -Wdeprecated -Wno-unused-parameter -Wno-unused-private-field -fno-strict-aliasing -Wno-invalid-offsetof -D SWITCH -D NNSDK -D MATCHING_HACK_NX_CLANG",
    ),
    # PS1
    Preset(
        "Castlevania: Symphony of the Night",
        PSYQ35,
        "-O2 -G0 -fsigned-char",
    ),
    Preset(
        "Evo's Space Adventures",
        GCC2952_MIPSEL,
        "-mgpopt -mgpOPT -msoft-float -msplit-addresses -mno-abicalls -fno-builtin -fsigned-char -gcoff -O2 -G8",
    ),
    Preset(
        "Frogger",
        GCC263_MIPSEL,
        "-O3 -G0 -gcoff -w -fpeephole -ffunction-cse -fpcc-struct-return -fcommon -fverbose-asm -funsigned-char -msoft-float -g -Wa,--expand-div",
    ),
    Preset(
        "Legacy of Kain: Soul Reaver",
        PSYQ44,
        "-O2 -G65536",
    ),
    Preset(
        "Metal Gear Solid",
        PSYQ44,
        "-O2 -G8",
    ),
    Preset(
        "Metal Gear Solid (overlays)",
        PSYQ44,
        "-O2 -G0 -Wall",
    ),
    Preset(
        "vib-ribbon",
        GCC29166_MIPSEL,
        "-Os -G4 -mel -g0 -mno-abicalls -fno-builtin -fsigned-char -fpeephole -ffunction-cse -fkeep-static-consts -fpcc-struct-return -fcommon -fgnu-linker -fargument-alias -msplit-addresses -mgas -mgpOPT -mgpopt -msoft-float -gcoff",
    ),
    # Saturn
    Preset(
        "Castlevania: Symphony of the Night",
        CYGNUS_2_7_96Q3,
        "-O2 -m2 -fsigned-char",
    ),
    # N64
    Preset("AeroGauge", IDO53, "-O2 -mips2"),
    Preset("AeroGauge JP Kiosk Demo", IDO53, "-O2 -mips1"),
    Preset("Bomberman Hero", IDO53, "-g -mips1"),
    Preset(
        "Chameleon Twist 1",
        IDO53,
        "-O2 -mips2",
        diff_flags=["-Mreg-names=32"],
    ),
    Preset(
        "Chameleon Twist 2",
        IDO53,
        "-O2 -mips2",
        diff_flags=["-Mreg-names=32"],
    ),
    Preset("Diddy Kong Racing", IDO53, "-O2 -mips1"),
    Preset("Dinosaur Planet", IDO53, "-O2 -g3 -mips2"),
    Preset("Dinosaur Planet (DLLs)", IDO53, "-O2 -g3 -mips2 -KPIC"),
    Preset("Donkey Kong 64", IDO53, "-O2 -mips2"),
    Preset(
        "Dr. Mario 64 N64",
        GCC272KMC,
        "-O2 -mips3 -DVERSION_US=1",
        diff_flags=["-Mreg-names=32"],
    ),
    Preset(
        "Dr. Mario 64 iQue",
        EGCS1124,
        "-O2 -g -mips2 -mcpu=4300 -funsigned-char -DVERSION_CN=1",
        diff_flags=["-Mreg-names=32"],
    ),
    Preset("GoldenEye / Perfect Dark", IDO53, "-Olimit 2000 -mips2 -O2"),
    Preset(
        "libultra iQue",
        EGCS1124,
        "-O2 -mips2 -mcpu=4300 -mno-abicalls",
        diff_flags=["-Mreg-names=32"],
    ),
    Preset(
        "Majora's Mask",
        IDO71,
        "-O2 -g3 -mips2 -woff 624",
        diff_flags=["-Mreg-names=32"],
    ),
    Preset("Mario Kart 64", IDO53, "-O2 -mips2"),
    Preset(
        "Mario Party 1",
        GCC272KMC,
        "-O1 -mips3",
        diff_flags=["-Mreg-names=32"],
    ),
    Preset(
        "Mario Party 2",
        GCC272KMC,
        "-O1 -mips3",
        diff_flags=["-Mreg-names=32"],
    ),
    Preset(
        "Mario Party 3",
        GCC272KMC,
        "-O1 -mips3",
        diff_flags=["-Mreg-names=32"],
    ),
    Preset(
        "Ocarina of Time",
        IDO71,
        "-O2 -mips2",
        diff_flags=["-Mreg-names=32"],
    ),
    Preset(
        "Paper Mario",
        GCC281PM,
        "-O2 -fforce-addr -gdwarf-2",
        diff_flags=["-Mreg-names=32"],
    ),
    Preset(
        "Pokémon Puzzle League",
        GCC272KMC,
        "-O2 -mips3 -g",
        diff_flags=["-Mreg-names=32"],
    ),
    Preset(
        "Quest64",
        IDO53,
        "-O2 -g3 -mips2",
        diff_flags=["-Mreg-names=32"],
    ),
    Preset(
        "Rocket Robot on Wheels",
        GCC272SNEW,
        "-mips2 -O2 -gdwarf -funsigned-char",
        diff_flags=["-Mreg-names=32"],
    ),
    Preset(
        "Shadowgate 64",
        GCC272KMC,
        "-mips2 -O1 -g2",
        diff_flags=["-Mreg-names=32"],
    ),
    Preset(
        "Space Station Silicon Valley",
        IDO53,
        "-O2 -mips2 -Xfullwarn -signed -nostdinc",
        diff_flags=["-Mreg-names=32"],
    ),
    Preset(
        "Starfox 64",
        IDO53,
        "-O2 -g3 -mips2",
    ),
    Preset(
        "Super Mario 64",
        IDO53,
        "-O1 -g -mips2",
        diff_flags=["-Mreg-names=32"],
    ),
    Preset(
        "Super Smash Bros.",
        IDO71,
        "-O2 -mips2",
        diff_flags=["-Mreg-names=32"],
    ),
    Preset(
        "Duke Nukem Zero Hour",
        GCC272KMC,
        "-O2 -g2 -mips3",
        diff_flags=["-Mreg-names=32"],
    ),
    Preset("Wave Race 64", IDO53, "-O2 -mips2"),
    Preset(
        "Animal Forest",
        IDO71,
        "-O2 -g3 -mips2",
    ),
    # IRIX
    Preset(
        "IDO 5.3 cc",
        IDO53_IRIX,
        "-KPIC -mips1 -O1 -fullwarn",
        diff_flags=["-Mreg-names=32"],
    ),
    Preset(
        "IDO 5.3 libraries",
        IDO53_IRIX,
        "-KPIC -mips1 -O2 -fullwarn",
        diff_flags=["-Mreg-names=32"],
    ),
    Preset(
        "IDO 5.3 Pascal",
        IDO53PASCAL,
        "-KPIC -mips1 -O2 -fullwarn",
        diff_flags=["-Mreg-names=32"],
    ),
    Preset(
        "IDO 7.1 cc",
        IDO71_IRIX,
        "-KPIC -mips2 -O1 -fullwarn",
        diff_flags=["-Mreg-names=32"],
    ),
    Preset(
        "IDO 7.1 libraries",
        IDO71_IRIX,
        "-KPIC -mips2 -O2 -fullwarn",
        diff_flags=["-Mreg-names=32"],
    ),
    Preset(
        "IDO 7.1 Pascal",
        IDO71PASCAL,
        "-KPIC -mips2 -O2 -fullwarn",
        diff_flags=["-Mreg-names=32"],
    ),
    Preset(
        "7.1 N64 SDK",
        IDO71_IRIX,
        "-KPIC -mips2 -g -fullwarn",
        diff_flags=["-Mreg-names=32"],
    ),
    # GC_WII
    Preset(
        "Super Monkey Ball",
        MWCC_233_159,
        "-O4,p -nodefaults -fp hard -Cpp_exceptions off -enum int -inline auto",
    ),
    Preset(
        "Super Mario Sunshine",
        MWCC_233_163,
        "-lang=c++ -Cpp_exceptions off -fp hard -O4 -nodefaults -enum int -rostr",
    ),
    Preset(
        "Pikmin",
        MWCC_233_163N,
        "-lang=c++ -nodefaults -Cpp_exceptions off -RTTI on -fp hard -O4,p -common on",
    ),
    Preset(
        "Super Smash Bros. Melee",
        MWCC_233_163N,
        "-O4,p -nodefaults -proc gekko -fp hard -Cpp_exceptions off -enum int -fp_contract on -inline auto -DM2CTX -DMUST_MATCH -DWIP",
    ),
    Preset(
        "Kirby Air Ride",
        MWCC_242_81,
        "-O4,p -nodefaults -fp hard -Cpp_exceptions off -enum int -fp_contract on -inline auto",
    ),
    Preset(
        "Battle for Bikini Bottom",
        MWCC_247_92,
        '-DMASTER -fp_contract on -RTTI off -nodefaults -Cpp_exceptions off -schedule on -opt level=4,peephole,speed -lang=c++ -char unsigned -str reuse,pool,readonly -fp hard -use_lmw_stmw on -pragma "cpp_extensions on" -sym on -enum int -inline off',
    ),
    Preset(
        "Mario Kart: Double Dash",
        MWCC_247_105,
        "-lang=c++ -use_lmw_stmw on -inline on -O4 -char signed -Cpp_exceptions off -fp_contract on -fp fmadd -enum int",
    ),
    Preset(
        "Pikmin 2",
        MWCC_247_107,
        "-lang=c++ -nodefaults -Cpp_exceptions off -RTTI off -fp hard -fp_contract on -rostr -O4,p -use_lmw_stmw on -enum int -inline auto -sdata 8 -sdata2 8 -common on",
    ),
    Preset(
        "The Thousand-Year Door",
        MWCC_247_108,
        "-fp hard -fp_contract on -enum int -O4,p -sdata 48 -sdata2 6 -rostr -multibyte -use_lmw_stmw on -inline deferred -Cpp_exceptions off",
    ),
    Preset(
        "Twilight Princess (DOL)",
        MWCC_247_108,
        "-lang=c++ -Cpp_exceptions off -nodefaults -O3 -fp hard -msgstyle gcc -str pool,readonly,reuse -RTTI off -maxerrors 1 -enum int",
    ),
    Preset(
        "Twilight Princess (REL)",
        MWCC_247_108,
        "-lang=c++ -Cpp_exceptions off -nodefaults -O3 -fp hard -msgstyle gcc -str pool,readonly,reuse -RTTI off -maxerrors 1 -enum int -sdata 0 -sdata2 0",
    ),
    Preset(
        "Twilight Princess (Dolphin)",
        MWCC_233_163E,
        "-lang=c -Cpp_exceptions off -nodefaults -O4,p -fp hard -str reuse -maxerrors 1 -enum int",
    ),
    Preset(
        "The Wind Waker (DOL)",
        MWCC_242_81,
        "-lang=c++ -Cpp_exceptions off -schedule off -inline noauto -nodefaults -O3,s -fp hard -msgstyle gcc -str pool,readonly,reuse -RTTI off -maxerrors 1 -enum int -sym on",
    ),
    Preset(
        "The Wind Waker (REL)",
        MWCC_242_81,
        "-lang=c++ -Cpp_exceptions off -schedule off -inline noauto -nodefaults -O3,s -fp hard -msgstyle gcc -str pool,readonly,reuse -RTTI off -maxerrors 1 -enum int -sym on -sdata 0 -sdata2 0",
    ),
    Preset(
        "Super Paper Mario (DOL)",
        MWCC_41_60831,
        f"{SPM_SHARED} -inline all -sdata 4 -sdata2 4",
    ),
    Preset(
        "Super Paper Mario (REL)",
        MWCC_41_60831,
        f"{SPM_SHARED} -sdata 0 -sdata2 0 -pool off -ordered-fp-compares",
    ),
    Preset(
        "Wii Sports",
        MWCC_41_60831,
        "-lang=c++ -enum int -inline auto -Cpp_exceptions off -RTTI off -fp hard -O4,p -nodefaults",
    ),
    Preset(
        "Super Mario Galaxy",
        MWCC_41_60126,
        "-Cpp_exceptions off -stdinc -nodefaults -fp hard -lang=c++ -inline auto,level=2 -ipa file -O4,s -rtti off -sdata 4 -sdata2 4 -enum int",
    ),
    Preset(
        "Super Mario Galaxy 2",
        MWCC_43_172,
        "-lang=c++ -Cpp_exceptions off -nodefaults -cwd explicit -proc gekko -fp hard -ipa file -inline auto -rtti off -align powerpc -enum int -O4,s -sdata 4 -sdata2 4",
    ),
    Preset(
        "Super Mario Galaxy 2 (RVL)",
        MWCC_43_172,
        "-lang=c99 -Cpp_exceptions off -nodefaults -cwd explicit -proc gekko -fp hard -ipa file -inline auto -rtti off -align powerpc -enum int -O4,p -sdata 8 -sdata2 8",
    ),
    Preset(
        "Xenoblade Chronicles (JP)",
        MWCC_43_151,
        "-lang=c++ -O4,p -nodefaults -proc gecko -str pool,readonly,reuse -enum int -fp hard -RTTI on -ipa file -enc SJIS",
    ),
    Preset(
        "Xenoblade Chronicles (JP) (Wii SDK)",
        MWCC_43_151,
        "-lang=c99 -O4,p -nodefaults  -proc gekko -inline auto -str pool -enum int -fp hard  -ipa file -func_align 16",
    ),
    Preset(
        "Mario Party 4",
        MWCC_242_81,
        "-O0,p -str pool -fp hard -Cpp_exceptions off",
    ),
    Preset(
        "Mario Kart Wii (DOL)",
        MWCC_42_127,
        f"{MKW_SHARED} -lang=c++ -ipa file -rostr -sdata 0 -sdata2 0",
    ),
    Preset(
        "Mario Kart Wii (RVL_SDK)",
        MWCC_41_60831,
        f"{MKW_SHARED} -lang=c99 -ipa file",
    ),
    Preset(
        "Mario Kart Wii (MSL)",
        MWCC_42_127,
        f"{MKW_SHARED} -lang=c99 -ipa file",
    ),
    Preset(
        "Mario Kart Wii (NintendoWare)",
        MWCC_42_127,
        f'{MKW_SHARED} -lang=c++ -ipa file -inline auto -O4,p -pragma "legacy_struct_alignment on"',
    ),
    Preset(
        "Mario Kart Wii (DWC/GameSpy)",
        MWCC_41_60831,
        f"{MKW_SHARED} -lang=c99 -ipa file -w nounusedexpr -w nounusedarg",
    ),
    Preset(
        "Mario Kart Wii (EGG)",
        MWCC_42_127,
        f"{MKW_SHARED} -lang=c++ -ipa function -rostr",
    ),
    Preset(
        "Mario Kart Wii (REL)",
        MWCC_42_127,
        f'{MKW_SHARED} -lang=c++ -ipa file -rostr -sdata 0 -sdata2 0 -use_lmw_stmw=on -pragma "legacy_struct_alignment on"',
    ),
    Preset(
        "Metroid Prime (USA)",
        MWCC_242_81,
        "-lang=c++ -nodefaults -Cpp_exceptions off -RTTI off -fp hard -fp_contract on -str reuse,pool,readonly -rostr -O4,p -maxerrors 1 -use_lmw_stmw on -enum int -inline deferred,noauto -common on",
    ),
    Preset(
        "Luigi's Mansion",
        MWCC_233_159,
        "-lang=c++ -O4,p -nodefaults -fp hard -inline auto",
    ),
    Preset(
        "Ratatouille Prototype (Debug)",
        MWCC_247_108,
        f"{RAT_SHARED} -DDEBUG -DRWDEBUG -opt peep, speed -sdata 20 -sdata2 20",
    ),
    Preset(
        "Ratatouille Prototype (Release)",
        MWCC_247_108,
        f"{RAT_SHARED} -DRELEASE -opt level=4, peep, speed-sdata 24 -sdata2 24",
    ),
    Preset(
        "Ratatouille Prototype (Master w/ Debug)",
        MWCC_247_108,
        f"{RAT_SHARED} -DMASTERDEBUG -opt level=4, peep, space -sdata 64 -sdata2 64",
    ),
    Preset(
        "Ratatouille Prototype (Master)",
        MWCC_247_108,
        f"{RAT_SHARED} -DMASTER -opt level=4, peep, space -sdata 64 -sdata2 64",
    ),
    Preset(
        "Ty the Tasmanian Tiger",
        MWCC_242_81,
        "-lang=c++ -fp hard -sym on -nodefaults -enum int -O4,p -inline auto -str reuse -Cpp_exceptions off",
    ),
    Preset(
        "Animal Crossing (REL)",
        MWCC_242_81R,
        "-O4 -fp hard -sdata 0 -sdata2 0 -Cpp_exceptions off -enum int -sym on",
    ),
    Preset(
        "Animal Crossing (DOL)",
        MWCC_242_81,
        "-O4 -fp hard -sdata 8 -sdata2 8 -Cpp_exceptions off -char unsigned -enum int",
    ),
    # NDS
    Preset(
        "Pokémon Diamond / Pearl",
        MWCC_30_123,
        "-O4,p -enum int -proc arm946e -gccext,on -fp soft -lang c99 -inline on,noauto -Cpp_exceptions off -gccinc -interworking -gccdep -MD -g",
    ),
    Preset(
        "Pokémon HeartGold / SoulSilver",
        MWCC_30_137,
        "-O4,p -enum int -proc arm946e -gccext,on -fp soft -lang c99 -char signed -inline on,noauto -Cpp_exceptions off -gccinc -interworking -gccdep -MD -g",
    ),
    Preset(
        "Pokémon Mystery Dungeon: Explorers of Sky",
        MWCC_30_137,
        "-O4,s -enum int -proc arm946e -gccext,on -fp soft -lang c99 -char signed -inline on,noauto -Cpp_exceptions off -gccinc -interworking -gccdep -MD -g",
    ),
    # MACOSX
    Preset("Fallout 2", PBX_GCC3, "-std=c99 -fPIC -O1 -g3"),
    Preset("The Sims 2", XCODE_GCC400_CPP, "-g3 -O1"),
    # PS2
    Preset(
        "Ty the Tasmanian Tiger (July 1st)",
        EE_GCC29_991111A,
        "-x c++ -O2 -fno-exceptions -gstabs -ffast-math -finline-functions",
    ),
    Preset(
        "Sunny Garcia Surfing",
        EE_GCC29_991111A,
        "-x c++ -O2 -fno-exceptions -gstabs -ffast-math",
    ),
    Preset(
        "Klonoa 2: Lunatea's Veil (C)",
        EE_GCC29_991111_01,
        "-O1 -gstabs",
    ),
    Preset(
        "Klonoa 2: Lunatea's Veil (C++)",
        EE_GCC29_991111_01,
        "-x c++ -O2 -gstabs -fno-exceptions -finline-functions",
    ),
    Preset("Kingdom Hearts", EE_GCC296, "-O2 -G0 -g"),
    # Windows
    Preset(
        "LEGO Island",
        MSVC42,
        "/W3 /GX /O2 /TP",
        libraries=[DIRECTX5],
    ),
    Preset(
        "Touhou 6 (C)",
        MSVC70,
        "/MT /G5 /GS /Od /Oi /Ob1",
        libraries=[DIRECTX8],
    ),
    Preset(
        "Touhou 6 (C++)",
        MSVC70,
        "/MT /EHsc /G5 /GS /Od /Oi /Ob1 /TP",
        libraries=[DIRECTX8],
    ),
]


>>>>>>> 2a822170
_compilers = OrderedDict({c.id: c for c in _all_compilers if c.available()})

logger.info(f"Enabled {len(_compilers)} compiler(s): {', '.join(_compilers.keys())}")
logger.info(
    f"Available platform(s): {', '.join([platform.id for platform in available_platforms()])}"
)<|MERGE_RESOLUTION|>--- conflicted
+++ resolved
@@ -1293,557 +1293,6 @@
 # Rat Proto Common flags
 RAT_SHARED = '-fp_contract on -pool off -RTTI off -nodefaults -Cpp_exceptions off -schedule on -lang=c++ -char signed -str reuse,pool,readonly -fp fmadd -use_lmw_stmw on -pragma "cpp_extensions on" -sym on -enum int -inline off'
 
-<<<<<<< HEAD
-=======
-_all_presets = [
-    # GBA
-    Preset(
-        "Rhythm Tengoku",
-        AGBCC,
-        "-mthumb-interwork -Wparentheses -O2 -fhex-asm",
-    ),
-    Preset(
-        "The Minish Cap",
-        AGBCC,
-        "-O2 -Wimplicit -Wparentheses -Werror -Wno-multichar -g3",
-    ),
-    Preset(
-        "Mother 3",
-        AGBCCPP,
-        "-fno-exceptions -fno-rtti -fhex-asm -mthumb-interwork -Wimplicit -Wparentheses -O2 -g3",
-    ),
-    Preset(
-        "Kirby and the Amazing Mirror",
-        AGBCC,
-        "-mthumb-interwork -Wimplicit -Wparentheses -Werror -O2 -g -fhex-asm",
-    ),
-    Preset(
-        "Pokemon Mystery Dungeon: Red Rescue Team",
-        AGBCC,
-        "-mthumb-interwork -Wimplicit -Wparentheses -Wunused -Werror -O2 -fhex-asm -g",
-    ),
-    Preset(
-        "Pokemon Pinball: Ruby and Sapphire",
-        AGBCC,
-        "-mthumb-interwork -Wimplicit -Wparentheses -Werror -O2 -g -fhex-asm -fprologue-bugfix",
-    ),
-    # N3DS
-    Preset(
-        "Ocarina of Time 3D",
-        ARMCC_40_821,
-        "--cpp --arm --split_sections --debug --no_debug_macros --gnu --debug_info=line_inlining_extensions -O3 -Otime --data_reorder --signed_chars --multibyte_chars --remove_unneeded_entities --force_new_nothrow --remarks --no_rtti",
-    ),
-    Preset(
-        "Super Mario 3D Land",
-        ARMCC_41_894,
-        "--cpp --arm -O3 -Otime --no_rtti_data --no_rtti --no_exceptions --vfe --data_reorder --signed_chars --multibyte_chars --locale=japanese --force_new_nothrow --remarks",
-    ),
-    Preset(
-        "Ikachan 3DS",
-        ARMCC_41_894,
-        "--cpp --arm -O3 -Otime --no_rtti_data --no_rtti --no_exceptions --vfe --data_reorder --signed_chars --multibyte_chars --locale=japanese --force_new_nothrow --remarks",
-    ),
-    # Switch
-    Preset(
-        "Super Mario Odyssey",
-        CLANG_391,
-        "-x c++ -O3 -g2 -std=c++1z -fno-rtti -fno-exceptions -Wall -Wextra -Wdeprecated -Wno-unused-parameter -Wno-unused-private-field -fno-strict-aliasing -Wno-invalid-offsetof -D SWITCH -D NNSDK -D MATCHING_HACK_NX_CLANG",
-    ),
-    Preset(
-        "Breath of the Wild",
-        CLANG_401,
-        "-x c++ -O3 -g2 -std=c++1z -fno-rtti -fno-exceptions -Wall -Wextra -Wdeprecated -Wno-unused-parameter -Wno-unused-private-field -fno-strict-aliasing -Wno-invalid-offsetof -D SWITCH -D NNSDK -D MATCHING_HACK_NX_CLANG",
-    ),
-    Preset(
-        "Splatoon 2 3.1.0",
-        CLANG_401,
-        "-x c++ -O3 -g2 -std=c++1z -fno-rtti -fno-exceptions -Wall -Wextra -Wdeprecated -Wno-unused-parameter -Wno-unused-private-field -fno-strict-aliasing -Wno-invalid-offsetof -D SWITCH -D NNSDK -D MATCHING_HACK_NX_CLANG",
-    ),
-    Preset(
-        "Super Mario 3D World + Bowser's Fury",
-        CLANG_800,
-        "-x c++ -O3 -g2 -std=c++17 -fno-rtti -fno-exceptions -Wall -Wextra -Wdeprecated -Wno-unused-parameter -Wno-unused-private-field -fno-strict-aliasing -Wno-invalid-offsetof -D SWITCH -D NNSDK -D MATCHING_HACK_NX_CLANG",
-    ),
-    # PS1
-    Preset(
-        "Castlevania: Symphony of the Night",
-        PSYQ35,
-        "-O2 -G0 -fsigned-char",
-    ),
-    Preset(
-        "Evo's Space Adventures",
-        GCC2952_MIPSEL,
-        "-mgpopt -mgpOPT -msoft-float -msplit-addresses -mno-abicalls -fno-builtin -fsigned-char -gcoff -O2 -G8",
-    ),
-    Preset(
-        "Frogger",
-        GCC263_MIPSEL,
-        "-O3 -G0 -gcoff -w -fpeephole -ffunction-cse -fpcc-struct-return -fcommon -fverbose-asm -funsigned-char -msoft-float -g -Wa,--expand-div",
-    ),
-    Preset(
-        "Legacy of Kain: Soul Reaver",
-        PSYQ44,
-        "-O2 -G65536",
-    ),
-    Preset(
-        "Metal Gear Solid",
-        PSYQ44,
-        "-O2 -G8",
-    ),
-    Preset(
-        "Metal Gear Solid (overlays)",
-        PSYQ44,
-        "-O2 -G0 -Wall",
-    ),
-    Preset(
-        "vib-ribbon",
-        GCC29166_MIPSEL,
-        "-Os -G4 -mel -g0 -mno-abicalls -fno-builtin -fsigned-char -fpeephole -ffunction-cse -fkeep-static-consts -fpcc-struct-return -fcommon -fgnu-linker -fargument-alias -msplit-addresses -mgas -mgpOPT -mgpopt -msoft-float -gcoff",
-    ),
-    # Saturn
-    Preset(
-        "Castlevania: Symphony of the Night",
-        CYGNUS_2_7_96Q3,
-        "-O2 -m2 -fsigned-char",
-    ),
-    # N64
-    Preset("AeroGauge", IDO53, "-O2 -mips2"),
-    Preset("AeroGauge JP Kiosk Demo", IDO53, "-O2 -mips1"),
-    Preset("Bomberman Hero", IDO53, "-g -mips1"),
-    Preset(
-        "Chameleon Twist 1",
-        IDO53,
-        "-O2 -mips2",
-        diff_flags=["-Mreg-names=32"],
-    ),
-    Preset(
-        "Chameleon Twist 2",
-        IDO53,
-        "-O2 -mips2",
-        diff_flags=["-Mreg-names=32"],
-    ),
-    Preset("Diddy Kong Racing", IDO53, "-O2 -mips1"),
-    Preset("Dinosaur Planet", IDO53, "-O2 -g3 -mips2"),
-    Preset("Dinosaur Planet (DLLs)", IDO53, "-O2 -g3 -mips2 -KPIC"),
-    Preset("Donkey Kong 64", IDO53, "-O2 -mips2"),
-    Preset(
-        "Dr. Mario 64 N64",
-        GCC272KMC,
-        "-O2 -mips3 -DVERSION_US=1",
-        diff_flags=["-Mreg-names=32"],
-    ),
-    Preset(
-        "Dr. Mario 64 iQue",
-        EGCS1124,
-        "-O2 -g -mips2 -mcpu=4300 -funsigned-char -DVERSION_CN=1",
-        diff_flags=["-Mreg-names=32"],
-    ),
-    Preset("GoldenEye / Perfect Dark", IDO53, "-Olimit 2000 -mips2 -O2"),
-    Preset(
-        "libultra iQue",
-        EGCS1124,
-        "-O2 -mips2 -mcpu=4300 -mno-abicalls",
-        diff_flags=["-Mreg-names=32"],
-    ),
-    Preset(
-        "Majora's Mask",
-        IDO71,
-        "-O2 -g3 -mips2 -woff 624",
-        diff_flags=["-Mreg-names=32"],
-    ),
-    Preset("Mario Kart 64", IDO53, "-O2 -mips2"),
-    Preset(
-        "Mario Party 1",
-        GCC272KMC,
-        "-O1 -mips3",
-        diff_flags=["-Mreg-names=32"],
-    ),
-    Preset(
-        "Mario Party 2",
-        GCC272KMC,
-        "-O1 -mips3",
-        diff_flags=["-Mreg-names=32"],
-    ),
-    Preset(
-        "Mario Party 3",
-        GCC272KMC,
-        "-O1 -mips3",
-        diff_flags=["-Mreg-names=32"],
-    ),
-    Preset(
-        "Ocarina of Time",
-        IDO71,
-        "-O2 -mips2",
-        diff_flags=["-Mreg-names=32"],
-    ),
-    Preset(
-        "Paper Mario",
-        GCC281PM,
-        "-O2 -fforce-addr -gdwarf-2",
-        diff_flags=["-Mreg-names=32"],
-    ),
-    Preset(
-        "Pokémon Puzzle League",
-        GCC272KMC,
-        "-O2 -mips3 -g",
-        diff_flags=["-Mreg-names=32"],
-    ),
-    Preset(
-        "Quest64",
-        IDO53,
-        "-O2 -g3 -mips2",
-        diff_flags=["-Mreg-names=32"],
-    ),
-    Preset(
-        "Rocket Robot on Wheels",
-        GCC272SNEW,
-        "-mips2 -O2 -gdwarf -funsigned-char",
-        diff_flags=["-Mreg-names=32"],
-    ),
-    Preset(
-        "Shadowgate 64",
-        GCC272KMC,
-        "-mips2 -O1 -g2",
-        diff_flags=["-Mreg-names=32"],
-    ),
-    Preset(
-        "Space Station Silicon Valley",
-        IDO53,
-        "-O2 -mips2 -Xfullwarn -signed -nostdinc",
-        diff_flags=["-Mreg-names=32"],
-    ),
-    Preset(
-        "Starfox 64",
-        IDO53,
-        "-O2 -g3 -mips2",
-    ),
-    Preset(
-        "Super Mario 64",
-        IDO53,
-        "-O1 -g -mips2",
-        diff_flags=["-Mreg-names=32"],
-    ),
-    Preset(
-        "Super Smash Bros.",
-        IDO71,
-        "-O2 -mips2",
-        diff_flags=["-Mreg-names=32"],
-    ),
-    Preset(
-        "Duke Nukem Zero Hour",
-        GCC272KMC,
-        "-O2 -g2 -mips3",
-        diff_flags=["-Mreg-names=32"],
-    ),
-    Preset("Wave Race 64", IDO53, "-O2 -mips2"),
-    Preset(
-        "Animal Forest",
-        IDO71,
-        "-O2 -g3 -mips2",
-    ),
-    # IRIX
-    Preset(
-        "IDO 5.3 cc",
-        IDO53_IRIX,
-        "-KPIC -mips1 -O1 -fullwarn",
-        diff_flags=["-Mreg-names=32"],
-    ),
-    Preset(
-        "IDO 5.3 libraries",
-        IDO53_IRIX,
-        "-KPIC -mips1 -O2 -fullwarn",
-        diff_flags=["-Mreg-names=32"],
-    ),
-    Preset(
-        "IDO 5.3 Pascal",
-        IDO53PASCAL,
-        "-KPIC -mips1 -O2 -fullwarn",
-        diff_flags=["-Mreg-names=32"],
-    ),
-    Preset(
-        "IDO 7.1 cc",
-        IDO71_IRIX,
-        "-KPIC -mips2 -O1 -fullwarn",
-        diff_flags=["-Mreg-names=32"],
-    ),
-    Preset(
-        "IDO 7.1 libraries",
-        IDO71_IRIX,
-        "-KPIC -mips2 -O2 -fullwarn",
-        diff_flags=["-Mreg-names=32"],
-    ),
-    Preset(
-        "IDO 7.1 Pascal",
-        IDO71PASCAL,
-        "-KPIC -mips2 -O2 -fullwarn",
-        diff_flags=["-Mreg-names=32"],
-    ),
-    Preset(
-        "7.1 N64 SDK",
-        IDO71_IRIX,
-        "-KPIC -mips2 -g -fullwarn",
-        diff_flags=["-Mreg-names=32"],
-    ),
-    # GC_WII
-    Preset(
-        "Super Monkey Ball",
-        MWCC_233_159,
-        "-O4,p -nodefaults -fp hard -Cpp_exceptions off -enum int -inline auto",
-    ),
-    Preset(
-        "Super Mario Sunshine",
-        MWCC_233_163,
-        "-lang=c++ -Cpp_exceptions off -fp hard -O4 -nodefaults -enum int -rostr",
-    ),
-    Preset(
-        "Pikmin",
-        MWCC_233_163N,
-        "-lang=c++ -nodefaults -Cpp_exceptions off -RTTI on -fp hard -O4,p -common on",
-    ),
-    Preset(
-        "Super Smash Bros. Melee",
-        MWCC_233_163N,
-        "-O4,p -nodefaults -proc gekko -fp hard -Cpp_exceptions off -enum int -fp_contract on -inline auto -DM2CTX -DMUST_MATCH -DWIP",
-    ),
-    Preset(
-        "Kirby Air Ride",
-        MWCC_242_81,
-        "-O4,p -nodefaults -fp hard -Cpp_exceptions off -enum int -fp_contract on -inline auto",
-    ),
-    Preset(
-        "Battle for Bikini Bottom",
-        MWCC_247_92,
-        '-DMASTER -fp_contract on -RTTI off -nodefaults -Cpp_exceptions off -schedule on -opt level=4,peephole,speed -lang=c++ -char unsigned -str reuse,pool,readonly -fp hard -use_lmw_stmw on -pragma "cpp_extensions on" -sym on -enum int -inline off',
-    ),
-    Preset(
-        "Mario Kart: Double Dash",
-        MWCC_247_105,
-        "-lang=c++ -use_lmw_stmw on -inline on -O4 -char signed -Cpp_exceptions off -fp_contract on -fp fmadd -enum int",
-    ),
-    Preset(
-        "Pikmin 2",
-        MWCC_247_107,
-        "-lang=c++ -nodefaults -Cpp_exceptions off -RTTI off -fp hard -fp_contract on -rostr -O4,p -use_lmw_stmw on -enum int -inline auto -sdata 8 -sdata2 8 -common on",
-    ),
-    Preset(
-        "The Thousand-Year Door",
-        MWCC_247_108,
-        "-fp hard -fp_contract on -enum int -O4,p -sdata 48 -sdata2 6 -rostr -multibyte -use_lmw_stmw on -inline deferred -Cpp_exceptions off",
-    ),
-    Preset(
-        "Twilight Princess (DOL)",
-        MWCC_247_108,
-        "-lang=c++ -Cpp_exceptions off -nodefaults -O3 -fp hard -msgstyle gcc -str pool,readonly,reuse -RTTI off -maxerrors 1 -enum int",
-    ),
-    Preset(
-        "Twilight Princess (REL)",
-        MWCC_247_108,
-        "-lang=c++ -Cpp_exceptions off -nodefaults -O3 -fp hard -msgstyle gcc -str pool,readonly,reuse -RTTI off -maxerrors 1 -enum int -sdata 0 -sdata2 0",
-    ),
-    Preset(
-        "Twilight Princess (Dolphin)",
-        MWCC_233_163E,
-        "-lang=c -Cpp_exceptions off -nodefaults -O4,p -fp hard -str reuse -maxerrors 1 -enum int",
-    ),
-    Preset(
-        "The Wind Waker (DOL)",
-        MWCC_242_81,
-        "-lang=c++ -Cpp_exceptions off -schedule off -inline noauto -nodefaults -O3,s -fp hard -msgstyle gcc -str pool,readonly,reuse -RTTI off -maxerrors 1 -enum int -sym on",
-    ),
-    Preset(
-        "The Wind Waker (REL)",
-        MWCC_242_81,
-        "-lang=c++ -Cpp_exceptions off -schedule off -inline noauto -nodefaults -O3,s -fp hard -msgstyle gcc -str pool,readonly,reuse -RTTI off -maxerrors 1 -enum int -sym on -sdata 0 -sdata2 0",
-    ),
-    Preset(
-        "Super Paper Mario (DOL)",
-        MWCC_41_60831,
-        f"{SPM_SHARED} -inline all -sdata 4 -sdata2 4",
-    ),
-    Preset(
-        "Super Paper Mario (REL)",
-        MWCC_41_60831,
-        f"{SPM_SHARED} -sdata 0 -sdata2 0 -pool off -ordered-fp-compares",
-    ),
-    Preset(
-        "Wii Sports",
-        MWCC_41_60831,
-        "-lang=c++ -enum int -inline auto -Cpp_exceptions off -RTTI off -fp hard -O4,p -nodefaults",
-    ),
-    Preset(
-        "Super Mario Galaxy",
-        MWCC_41_60126,
-        "-Cpp_exceptions off -stdinc -nodefaults -fp hard -lang=c++ -inline auto,level=2 -ipa file -O4,s -rtti off -sdata 4 -sdata2 4 -enum int",
-    ),
-    Preset(
-        "Super Mario Galaxy 2",
-        MWCC_43_172,
-        "-lang=c++ -Cpp_exceptions off -nodefaults -cwd explicit -proc gekko -fp hard -ipa file -inline auto -rtti off -align powerpc -enum int -O4,s -sdata 4 -sdata2 4",
-    ),
-    Preset(
-        "Super Mario Galaxy 2 (RVL)",
-        MWCC_43_172,
-        "-lang=c99 -Cpp_exceptions off -nodefaults -cwd explicit -proc gekko -fp hard -ipa file -inline auto -rtti off -align powerpc -enum int -O4,p -sdata 8 -sdata2 8",
-    ),
-    Preset(
-        "Xenoblade Chronicles (JP)",
-        MWCC_43_151,
-        "-lang=c++ -O4,p -nodefaults -proc gecko -str pool,readonly,reuse -enum int -fp hard -RTTI on -ipa file -enc SJIS",
-    ),
-    Preset(
-        "Xenoblade Chronicles (JP) (Wii SDK)",
-        MWCC_43_151,
-        "-lang=c99 -O4,p -nodefaults  -proc gekko -inline auto -str pool -enum int -fp hard  -ipa file -func_align 16",
-    ),
-    Preset(
-        "Mario Party 4",
-        MWCC_242_81,
-        "-O0,p -str pool -fp hard -Cpp_exceptions off",
-    ),
-    Preset(
-        "Mario Kart Wii (DOL)",
-        MWCC_42_127,
-        f"{MKW_SHARED} -lang=c++ -ipa file -rostr -sdata 0 -sdata2 0",
-    ),
-    Preset(
-        "Mario Kart Wii (RVL_SDK)",
-        MWCC_41_60831,
-        f"{MKW_SHARED} -lang=c99 -ipa file",
-    ),
-    Preset(
-        "Mario Kart Wii (MSL)",
-        MWCC_42_127,
-        f"{MKW_SHARED} -lang=c99 -ipa file",
-    ),
-    Preset(
-        "Mario Kart Wii (NintendoWare)",
-        MWCC_42_127,
-        f'{MKW_SHARED} -lang=c++ -ipa file -inline auto -O4,p -pragma "legacy_struct_alignment on"',
-    ),
-    Preset(
-        "Mario Kart Wii (DWC/GameSpy)",
-        MWCC_41_60831,
-        f"{MKW_SHARED} -lang=c99 -ipa file -w nounusedexpr -w nounusedarg",
-    ),
-    Preset(
-        "Mario Kart Wii (EGG)",
-        MWCC_42_127,
-        f"{MKW_SHARED} -lang=c++ -ipa function -rostr",
-    ),
-    Preset(
-        "Mario Kart Wii (REL)",
-        MWCC_42_127,
-        f'{MKW_SHARED} -lang=c++ -ipa file -rostr -sdata 0 -sdata2 0 -use_lmw_stmw=on -pragma "legacy_struct_alignment on"',
-    ),
-    Preset(
-        "Metroid Prime (USA)",
-        MWCC_242_81,
-        "-lang=c++ -nodefaults -Cpp_exceptions off -RTTI off -fp hard -fp_contract on -str reuse,pool,readonly -rostr -O4,p -maxerrors 1 -use_lmw_stmw on -enum int -inline deferred,noauto -common on",
-    ),
-    Preset(
-        "Luigi's Mansion",
-        MWCC_233_159,
-        "-lang=c++ -O4,p -nodefaults -fp hard -inline auto",
-    ),
-    Preset(
-        "Ratatouille Prototype (Debug)",
-        MWCC_247_108,
-        f"{RAT_SHARED} -DDEBUG -DRWDEBUG -opt peep, speed -sdata 20 -sdata2 20",
-    ),
-    Preset(
-        "Ratatouille Prototype (Release)",
-        MWCC_247_108,
-        f"{RAT_SHARED} -DRELEASE -opt level=4, peep, speed-sdata 24 -sdata2 24",
-    ),
-    Preset(
-        "Ratatouille Prototype (Master w/ Debug)",
-        MWCC_247_108,
-        f"{RAT_SHARED} -DMASTERDEBUG -opt level=4, peep, space -sdata 64 -sdata2 64",
-    ),
-    Preset(
-        "Ratatouille Prototype (Master)",
-        MWCC_247_108,
-        f"{RAT_SHARED} -DMASTER -opt level=4, peep, space -sdata 64 -sdata2 64",
-    ),
-    Preset(
-        "Ty the Tasmanian Tiger",
-        MWCC_242_81,
-        "-lang=c++ -fp hard -sym on -nodefaults -enum int -O4,p -inline auto -str reuse -Cpp_exceptions off",
-    ),
-    Preset(
-        "Animal Crossing (REL)",
-        MWCC_242_81R,
-        "-O4 -fp hard -sdata 0 -sdata2 0 -Cpp_exceptions off -enum int -sym on",
-    ),
-    Preset(
-        "Animal Crossing (DOL)",
-        MWCC_242_81,
-        "-O4 -fp hard -sdata 8 -sdata2 8 -Cpp_exceptions off -char unsigned -enum int",
-    ),
-    # NDS
-    Preset(
-        "Pokémon Diamond / Pearl",
-        MWCC_30_123,
-        "-O4,p -enum int -proc arm946e -gccext,on -fp soft -lang c99 -inline on,noauto -Cpp_exceptions off -gccinc -interworking -gccdep -MD -g",
-    ),
-    Preset(
-        "Pokémon HeartGold / SoulSilver",
-        MWCC_30_137,
-        "-O4,p -enum int -proc arm946e -gccext,on -fp soft -lang c99 -char signed -inline on,noauto -Cpp_exceptions off -gccinc -interworking -gccdep -MD -g",
-    ),
-    Preset(
-        "Pokémon Mystery Dungeon: Explorers of Sky",
-        MWCC_30_137,
-        "-O4,s -enum int -proc arm946e -gccext,on -fp soft -lang c99 -char signed -inline on,noauto -Cpp_exceptions off -gccinc -interworking -gccdep -MD -g",
-    ),
-    # MACOSX
-    Preset("Fallout 2", PBX_GCC3, "-std=c99 -fPIC -O1 -g3"),
-    Preset("The Sims 2", XCODE_GCC400_CPP, "-g3 -O1"),
-    # PS2
-    Preset(
-        "Ty the Tasmanian Tiger (July 1st)",
-        EE_GCC29_991111A,
-        "-x c++ -O2 -fno-exceptions -gstabs -ffast-math -finline-functions",
-    ),
-    Preset(
-        "Sunny Garcia Surfing",
-        EE_GCC29_991111A,
-        "-x c++ -O2 -fno-exceptions -gstabs -ffast-math",
-    ),
-    Preset(
-        "Klonoa 2: Lunatea's Veil (C)",
-        EE_GCC29_991111_01,
-        "-O1 -gstabs",
-    ),
-    Preset(
-        "Klonoa 2: Lunatea's Veil (C++)",
-        EE_GCC29_991111_01,
-        "-x c++ -O2 -gstabs -fno-exceptions -finline-functions",
-    ),
-    Preset("Kingdom Hearts", EE_GCC296, "-O2 -G0 -g"),
-    # Windows
-    Preset(
-        "LEGO Island",
-        MSVC42,
-        "/W3 /GX /O2 /TP",
-        libraries=[DIRECTX5],
-    ),
-    Preset(
-        "Touhou 6 (C)",
-        MSVC70,
-        "/MT /G5 /GS /Od /Oi /Ob1",
-        libraries=[DIRECTX8],
-    ),
-    Preset(
-        "Touhou 6 (C++)",
-        MSVC70,
-        "/MT /EHsc /G5 /GS /Od /Oi /Ob1 /TP",
-        libraries=[DIRECTX8],
-    ),
-]
-
-
->>>>>>> 2a822170
 _compilers = OrderedDict({c.id: c for c in _all_compilers if c.available()})
 
 logger.info(f"Enabled {len(_compilers)} compiler(s): {', '.join(_compilers.keys())}")
