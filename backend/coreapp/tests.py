from coreapp.compiler_wrapper import CompilerWrapper
from django.urls import reverse
from django.contrib.auth.models import User
from rest_framework import status
from rest_framework.test import APITestCase
import responses

<<<<<<< HEAD
from time import sleep

from .models import Scratch, Profile
=======
from .models import Compilation, Scratch, Profile
>>>>>>> 07f3bfc7
from .github import GitHubUser

class ScratchCreationTests(APITestCase):
    def test_accept_late_rodata(self):
        """
        Ensure that .late_rodata (used in ASM_PROCESSOR) is accepted during scratch creation.
        """
        scratch_dict = {
            'arch': 'mips',
            'context': '',
            'target_asm':
""".late_rodata
glabel D_8092C224
/* 000014 8092C224 3DCCCCCD */ .float 0.1

.text
glabel func_80929D04
jr $ra
nop"""
        }

        response = self.client.post(reverse('scratch'), scratch_dict)
        self.assertEqual(response.status_code, status.HTTP_201_CREATED)
        self.assertEqual(Scratch.objects.count(), 1)

class CompilationTests(APITestCase):
    def test_simple_compilation(self):
        """
        Ensure that we can run a simple compilation via the api
        """
        scratch_dict = {
            'arch': 'mips',
            'context': '',
            'target_asm': 'glabel func_80929D04\njr $ra\nnop'
        }

        # Test that we can create a scratch
        response = self.client.post(reverse('scratch'), scratch_dict)
        self.assertEqual(response.status_code, status.HTTP_201_CREATED)
        self.assertEqual(Scratch.objects.count(), 1)

        slug = response.json()["scratch"]["slug"]

        compile_dict = {
            'slug': slug,
            'compiler': 'gcc2.8.1',
            'cc_opts': '-mips2 -O2',
            'source_code': 'int add(int a, int b){\nreturn a + b;\n}\n'
        }

        # Test that we can compile a scratch
        response = self.client.post(reverse("compile_scratch", kwargs={"slug": slug}), compile_dict)
        self.assertEqual(response.status_code, status.HTTP_200_OK)
        self.assertEqual(Compilation.objects.count(), 1)

    def test_ido_line_endings(self):
        """
        Ensure that compilations with \r\n line endings succeed
        """
        compilation, errors = CompilerWrapper.compile_code("ido5.3", "-mips2 -O2", "int dog = 5;", "extern char libvar1;\r\nextern char libvar2;\r\n")
        self.assertTrue(compilation != None, "The compilation result should be non-null")
        self.assertEqual(len(errors.strip()), 0, "There should be no errors or warnings for the compilation")


class UserTests(APITestCase):
    current_user_url: str

    GITHUB_USER = {
        "login": "BowserSlug",
        "id": 89422212,
        "node_id": "MDQ6VXNlcjg5NDIyMjEy",
        "avatar_url": "https://avatars.githubusercontent.com/u/89422212?v=4",
        "gravatar_id": "",
        "url": "https://api.github.com/users/BowserSlug",
        "html_url": "https://github.com/BowserSlug",
        "followers_url": "https://api.github.com/users/BowserSlug/followers",
        "following_url": "https://api.github.com/users/BowserSlug/following{/other_user}",
        "gists_url": "https://api.github.com/users/BowserSlug/gists{/gist_id}",
        "starred_url": "https://api.github.com/users/BowserSlug/starred{/owner}{/repo}",
        "subscriptions_url": "https://api.github.com/users/BowserSlug/subscriptions",
        "organizations_url": "https://api.github.com/users/BowserSlug/orgs",
        "repos_url": "https://api.github.com/users/BowserSlug/repos",
        "events_url": "https://api.github.com/users/BowserSlug/events{/privacy}",
        "received_events_url": "https://api.github.com/users/BowserSlug/received_events",
        "type": "User",
        "site_admin": False,
        "name": "Bowser Slug",
        "company": None,
        "blog": "",
        "location": None,
        "email": None,
        "hireable": None,
        "bio": None,
        "twitter_username": None,
        "public_repos": 0,
        "public_gists": 0,
        "followers": 0,
        "following": 0,
        "created_at": "2021-08-23T20:56:16Z",
        "updated_at": "2021-08-23T21:00:04Z"
    }

    @classmethod
    def setUpClass(cls):
        super().setUpClass()
        cls.current_user_url = reverse("current-user")

    def test_set_user_profile_middleware(self):
        """
        Ensure that an anonymous profile is created for requests.
        """

        response = self.client.get(self.current_user_url)
        self.assertEqual(response.status_code, status.HTTP_200_OK)
        self.assertEqual(Profile.objects.count(), 1)
        self.assertEqual(User.objects.count(), 0)

    @responses.activate
    def test_github_login(self) -> None:
        """
        Ensure that a user is created upon sign-in with GitHub.
        """

        responses.add(responses.POST, "https://github.com/login/oauth/access_token", json={
            "access_token": "__mock__",
            "scope": "public_repo",
        }, status=200)
        responses.add(responses.GET, "https://api.github.com:443/user", json=self.GITHUB_USER, status=200)
        responses.add(responses.GET, f"https://api.github.com:443/user/{self.GITHUB_USER['id']}", json=self.GITHUB_USER, status=200)

        response = self.client.post(self.current_user_url, {
            "code": "__mock__",
        })

        self.assertEqual(response.status_code, status.HTTP_200_OK)
        self.assertEqual(Profile.objects.count(), 1)
        self.assertEqual(User.objects.count(), 1)
        self.assertEqual(GitHubUser.objects.count(), 1)

    @responses.activate
    def test_github_login_where_exists_already(self):
        """
        Ensure that you can log in to an existing user with GitHub.
        """

        # log in as the user
        self.test_github_login()

        responses.add(responses.POST, "https://github.com/login/oauth/access_token", json={
            "access_token": "__mock__",
            "scope": "public_repo",
        }, status=200)
        responses.add(responses.GET, "https://api.github.com:443/user", json=self.GITHUB_USER, status=200)
        responses.add(responses.GET, f"https://api.github.com:443/user/{self.GITHUB_USER['id']}", json=self.GITHUB_USER, status=200)

        # log in as the user again
        response = self.client.post(self.current_user_url, {
            "code": "__mock__",
        })

        # check there is only one user created
        self.assertEqual(response.status_code, status.HTTP_200_OK)
        self.assertEqual(Profile.objects.count(), 1)
        self.assertEqual(User.objects.count(), 1)
        self.assertEqual(GitHubUser.objects.count(), 1)

    @responses.activate
    def test_logout(self):
        """
        Ensure that you can log out with POST /user with no data.
        """

        # log in as the user
        self.test_github_login()

        # verify we are logged in
        response = self.client.get(self.current_user_url)
        self.assertEqual(response.json()["user"]["is_anonymous"], False)

        self.assertEqual(Profile.objects.count(), 1) # logged-in

        # log out
        response = self.client.post(self.current_user_url, {})
        self.assertEqual(response.status_code, status.HTTP_200_OK)
        self.assertEqual(response.json()["message"], "Logout success")
        self.assertEqual(response.json()["user"]["is_you"], True)
        self.assertEqual(response.json()["user"]["is_anonymous"], True)

        self.assertEqual(Profile.objects.count(), 2) # logged-out

        for i in range(3):
            # verify we are logged out
            response = self.client.get(self.current_user_url)
            self.assertEqual(response.json()["user"]["is_you"], True)
            self.assertEqual(response.json()["user"]["is_anonymous"], True)

        # all the above GETs should have used the same logged-out profile
        self.assertEqual(Profile.objects.count(), 2)

    @responses.activate
    def test_own_scratch(self):
        """
        Create a scratch anonymously, then log in and verify that the scratch owner is your logged-in user.
        """

        response = self.client.post("/api/scratch", {
            'arch': 'mips',
            'context': '',
            'target_asm': "jr $ra\nnop\n"
        })
        self.assertEqual(response.status_code, status.HTTP_201_CREATED)
        slug = response.json()["scratch"]["slug"]

        self.test_github_login()

        response = self.client.get(f"/api/scratch/{slug}")
        self.assertEqual(response.json()["scratch"]["owner"]["username"], self.GITHUB_USER["login"])
        self.assertEqual(response.json()["scratch"]["owner"]["is_you"], True)

class ScratchDetailTests(APITestCase):
    def make_nop_scratch(self) -> Scratch:
        response = self.client.post(reverse("scratch"), {
            'arch': 'mips',
            'context': '',
            'target_asm': "jr $ra\nnop\n",
        })

        self.assertEqual(response.status_code, status.HTTP_201_CREATED)

        scratch = Scratch.objects.first()
        assert scratch is not None # assert keyword instead of self.assertIsNotNone for mypy
        return scratch

    def test_404_head(self):
        """
        Ensure that HEAD requests 404 correctly.
        """
        response = self.client.head(reverse("scratch-detail", args=["doesnt_exist"]))
        self.assertEqual(response.status_code, status.HTTP_404_NOT_FOUND)

    def test_last_modified(self):
        """
        Ensure that the Last-Modified header is set.
        """

        scratch = self.make_nop_scratch()

        response = self.client.head(reverse("scratch-detail", args=[scratch.slug]))
        self.assertEqual(response.status_code, status.HTTP_200_OK)
        self.assert_(response.headers.get("Last-Modified") is not None)

    def test_if_modified_since(self):
        """
        Ensure that the If-Modified-Since header is handled.
        """

        scratch = self.make_nop_scratch()

        response = self.client.head(reverse("scratch-detail", args=[scratch.slug]))
        self.assertEqual(response.status_code, status.HTTP_200_OK)
        last_modified = response.headers.get("Last-Modified")

        # should be unmodified
        response = self.client.get(reverse("scratch-detail", args=[scratch.slug]), HTTP_IF_MODIFIED_SINCE=last_modified)
        self.assertEqual(response.status_code, status.HTTP_304_NOT_MODIFIED)

        # Last-Modified is only granular to the second
        sleep(1)

        # touch the scratch
        old_last_updated = scratch.last_updated
        scratch.slug = "newslug"
        scratch.save()
        self.assertNotEqual(scratch.last_updated, old_last_updated)

        # should now be modified
        response = self.client.get(reverse("scratch-detail", args=[scratch.slug]), HTTP_IF_MODIFIED_SINCE=last_modified)
        self.assertEqual(response.status_code, status.HTTP_200_OK)<|MERGE_RESOLUTION|>--- conflicted
+++ resolved
@@ -3,15 +3,11 @@
 from django.contrib.auth.models import User
 from rest_framework import status
 from rest_framework.test import APITestCase
+
 import responses
-
-<<<<<<< HEAD
 from time import sleep
 
-from .models import Scratch, Profile
-=======
 from .models import Compilation, Scratch, Profile
->>>>>>> 07f3bfc7
 from .github import GitHubUser
 
 class ScratchCreationTests(APITestCase):
