from django.test.testcases import TestCase
from coreapp.views.scratch import compile_scratch_update_score
from coreapp.m2c_wrapper import M2CWrapper
from coreapp.compiler_wrapper import CompilerWrapper
from django.urls import reverse
from django.contrib.auth.models import User
from rest_framework import status
from rest_framework.test import APITestCase
from unittest import skipIf, mock
from unittest.mock import patch, Mock

import responses
from time import sleep

<<<<<<< HEAD
from .models import Project, Scratch, Profile
from .github import GitHubRepo, GitHubUser
=======
from .models.profile import Profile
from .models.scratch import Scratch
from .models.github import GitHubUser
>>>>>>> 662818bf

def requiresCompiler(*compiler_ids: str):
    available = CompilerWrapper.available_compiler_ids()

    for id in compiler_ids:
        if id not in available:
            return skipIf(True, f"Compiler {id} not available")

    return skipIf(False, "")


class BaseTestCase(APITestCase):
    # Create a scratch and return it as a DB object
    def create_scratch(self, partial: dict[str, str]) -> Scratch:
        response = self.client.post(reverse('scratch-list'), partial)
        self.assertEqual(response.status_code, status.HTTP_201_CREATED)
        scratch = Scratch.objects.get(slug=response.json()["slug"])
        assert scratch is not None
        return scratch

    def create_nop_scratch(self) -> Scratch:
        scratch_dict = {
            'compiler': 'dummy',
            'platform': 'dummy',
            'context': '',
            'target_asm': "jr $ra\nnop\n",
        }
        return self.create_scratch(scratch_dict)


class ScratchCreationTests(BaseTestCase):
    @requiresCompiler('ido7.1')
    def test_accept_late_rodata(self):
        """
        Ensure that .late_rodata (used in ASM_PROCESSOR) is accepted during scratch creation.
        """
        scratch_dict = {
            'platform': 'n64',
            'compiler': 'ido7.1',
            'context': '',
            'target_asm':
""".late_rodata
glabel D_8092C224
/* 000014 8092C224 3DCCCCCD */ .float 0.1

.text
glabel func_80929D04
jr $ra
nop"""
        }
        self.create_scratch(scratch_dict)

    @requiresCompiler('ido5.3')
    def test_n64_func(self):
        """
        Ensure that functions with t6/t7 registers can be assembled.
        """
        scratch_dict = {
            'platform': 'n64',
            'compiler': 'ido5.3',
            'context': 'typedef unsigned char u8;',
            'target_asm':
"""
.text
glabel func_8019B378
lui $t6, %hi(sOcarinaSongAppendPos)
lbu $t6, %lo(sOcarinaSongAppendPos)($t6)
lui $at, %hi(D_801D702C)
jr  $ra
sb  $t6, %lo(D_801D702C)($at)
"""
        }
        self.create_scratch(scratch_dict)

    def test_dummy_platform(self):
        """
        Ensure that we can create scratches with the dummy platform and compiler
        """
        scratch_dict = {
            'platform': 'dummy',
            'compiler': 'dummy',
            'context': 'typedef unsigned char u8;',
            'target_asm': 'this is some test asm',
        }
        self.create_scratch(scratch_dict)

    @requiresCompiler('ido7.1')
    def test_max_score(self):
        """
        Ensure that max_score is available upon scratch creation even if the initial compialtion fails
        """
        scratch_dict = {
            'platform': 'n64',
            'compiler': 'ido7.1',
            'context': 'this aint cod',
            'target_asm': ".text\nglabel func_80929D04\njr $ra\nnop"
        }
        scratch = self.create_scratch(scratch_dict)
        self.assertEqual(scratch.max_score, 200)

class ScratchModificationTests(BaseTestCase):
    @requiresCompiler('gcc2.8.1', 'ido5.3')
    def test_update_scratch_score(self):
        """
        Ensure that a scratch's score gets updated when the code changes.
        """
        scratch_dict = {
            'compiler': 'gcc2.8.1',
            'platform': 'n64',
            'context': '',
            'target_asm': "jr $ra"
        }
        scratch = self.create_scratch(scratch_dict)
        slug = scratch.slug

        self.assertGreater(scratch.score, 0)

        # Obtain ownership of the scratch
        response = self.client.post(reverse('scratch-claim', kwargs={'pk': slug}))

        # Update the scratch's code and compiler output
        scratch_patch = {
            'source_code': "int func() { return 2; }",
            'compiler': 'ido5.3'
        }

        response = self.client.patch(reverse('scratch-detail', kwargs={'pk': slug}), scratch_patch)
        self.assertEqual(response.status_code, status.HTTP_200_OK)

        scratch = Scratch.objects.get(slug=slug)
        assert(scratch is not None)
        self.assertEqual(scratch.score, 200)

    @requiresCompiler('gcc2.8.1')
    def test_update_scratch_score_on_compile_get(self):
        """
        Ensure that a scratch's score gets updated on a GET to compile
        """
        scratch_dict = {
            'compiler': 'gcc2.8.1',
            'compiler_flags': '-O2',
            'platform': 'n64',
            'context': '',
            'target_asm': 'jr $ra\nli $v0,2',
            'source_code': 'int func() { return 2; }'
        }
        scratch = self.create_scratch(scratch_dict)

        scratch.score = -1
        scratch.max_score = -1
        scratch.save()

        self.assertEqual(scratch.score, -1)
        slug = scratch.slug

        response = self.client.get(reverse('scratch-compile', kwargs={'pk': slug}))
        self.assertEqual(response.status_code, status.HTTP_200_OK)

        scratch = Scratch.objects.get(slug=slug)
        assert(scratch is not None)
        self.assertEqual(scratch.score, 0)

    @requiresCompiler('ido7.1')
    def test_create_scratch_score(self):
        """
        Ensure that a scratch's score gets set upon creation.
        """
        scratch_dict = {
            'platform': 'n64',
            'compiler': 'ido7.1',
            'context': '',
            'target_asm': 'jr $ra\nli $v0,2',
            'source_code': 'int func() { return 2; }'
        }
        scratch = self.create_scratch(scratch_dict)
        self.assertEqual(scratch.score, 0)

    @requiresCompiler('ido7.1')
    def test_update_scratch_score_does_not_affect_last_updated(self):
        """
        Ensure that a scratch's last_updated field does not get updated when the max_score changes.
        """
        scratch_dict = {
            'platform': 'n64',
            'compiler': 'ido7.1',
            'context': '',
            'target_asm': 'jr $ra\nli $v0,2',
            'source_code': 'int func() { return 2; }'
        }
        scratch = self.create_scratch(scratch_dict)
        scratch.max_score = -1
        scratch.save()
        self.assertEqual(scratch.max_score, -1)

        prev_last_updated = scratch.last_updated
        compile_scratch_update_score(scratch)
        self.assertEqual(scratch.max_score, 200)
        self.assertEqual(prev_last_updated, scratch.last_updated)

class ScratchForkTests(BaseTestCase):
    def test_fork_scratch(self):
        """
        Ensure that a scratch's fork maintains the relevant properties of its parent
        """
        scratch_dict = {
            'compiler': 'dummy',
            'platform': 'dummy',
            'context': '',
            'target_asm': 'glabel meow\njr $ra',
            'diff_label': 'meow',
            'name': 'cat scratch',
        }
        scratch = self.create_scratch(scratch_dict)

        slug = scratch.slug

        fork_dict = {
            'compiler': 'dummy',
            'platform': 'dummy',
            'compiler_flags': '-O2',
            'source_code': 'int func() { return 2; }',
            'context': '',
        }

        # Create a fork of the scratch
        response = self.client.post(reverse('scratch-fork', kwargs={'pk': slug}), fork_dict)
        print(response.json())
        self.assertEqual(response.status_code, status.HTTP_201_CREATED)

        new_slug = response.json()["slug"]

        scratch = Scratch.objects.get(slug=slug)
        fork = Scratch.objects.get(slug=new_slug)

        # Make sure the diff_label carried over to the fork
        self.assertEqual(scratch.diff_label, fork.diff_label)

        # Make sure the name carried over to the fork
        self.assertEqual(scratch.name, fork.name)


class CompilationTests(BaseTestCase):
    @requiresCompiler('gcc2.8.1')
    def test_simple_compilation(self):
        """
        Ensure that we can run a simple compilation via the api
        """
        scratch_dict = {
            'compiler': 'gcc2.8.1',
            'platform': 'n64',
            'context': '',
            'target_asm': 'glabel func_80929D04\njr $ra\nnop'
        }

        # Test that we can create a scratch
        scratch = self.create_scratch(scratch_dict)

        compile_dict = {
            'slug': scratch.slug,
            'compiler': 'gcc2.8.1',
            'compiler_flags': '-mips2 -O2',
            'source_code': 'int add(int a, int b){\nreturn a + b;\n}\n'
        }

        # Test that we can compile a scratch
        response = self.client.post(reverse("scratch-compile", kwargs={'pk': scratch.slug}), compile_dict)
        self.assertEqual(response.status_code, status.HTTP_200_OK)

    @requiresCompiler('gcc2.8.1')
    def test_giant_compilation(self):
        """
        Ensure that we can compile a giant file
        """
        scratch_dict = {
            'compiler': 'gcc2.8.1',
            'platform': 'n64',
            'context': '',
            'target_asm': 'glabel func_80929D04\njr $ra\nnop'
        }

        # Test that we can create a scratch
        scratch = self.create_scratch(scratch_dict)

        context = ""
        for i in range(25000):
            context += "extern int test_symbol_to_be_used_in_a_test;\n"

        compile_dict = {
            'slug': scratch.slug,
            'compiler': 'gcc2.8.1',
            'compiler_flags': '-mips2 -O2',
            'source_code': 'int add(int a, int b){\nreturn a + b;\n}\n',
            'context': context,
        }

        # Test that we can compile a scratch
        response = self.client.post(reverse("scratch-compile", kwargs={'pk': scratch.slug}), compile_dict)
        self.assertEqual(response.status_code, status.HTTP_200_OK)

        self.assertEqual(len(response.json()["errors"]), 0)

    @requiresCompiler('ido5.3')
    def test_ido_line_endings(self):
        """
        Ensure that compilations with \\r\\n line endings succeed
        """
        result = CompilerWrapper.compile_code("ido5.3", "-mips2 -O2", "int dog = 5;", "extern char libvar1;\r\nextern char libvar2;\r\n")
        self.assertGreater(len(result.elf_object), 0, "The compilation result should be non-null")

    @requiresCompiler('ido5.3')
    def test_ido_kpic(self):
        """
        Ensure that ido compilations including -KPIC produce different code
        """
        result_non_shared = CompilerWrapper.compile_code("ido5.3", "-mips2 -O2", "int dog = 5;", "")
        result_kpic = CompilerWrapper.compile_code("ido5.3", "-mips2 -O2 -KPIC", "int dog = 5;", "")
        self.assertNotEqual(result_non_shared.elf_object, result_kpic.elf_object, "The compilation result should be different")

    @requiresCompiler('mwcc_247_92')
    def test_mwcc_wine(self):
        """
        Ensure that we can invoke mwcc through wine
        """
        result = CompilerWrapper.compile_code("mwcc_247_92", "-str reuse -inline on -fp off -O0", "int func(void) { return 5; }", "extern char libvar1;\r\nextern char libvar2;\r\n")
        self.assertGreater(len(result.elf_object), 0, "The compilation result should be non-null")

    def test_dummy_compiler(self):
        """
        Ensure basic functionality works for the dummy compiler
        """

        result = CompilerWrapper.compile_code("dummy", "", "sample text 123", "")
        self.assertGreater(len(result.elf_object), 0, "The compilation result should be non-null")


class DecompilationTests(BaseTestCase):
    @requiresCompiler('gcc2.8.1')
    def test_default_decompilation(self):
        """
        Ensure that a scratch's initial decompilation makes sense
        """
        scratch_dict = {
            'compiler': 'gcc2.8.1',
            'platform': 'n64',
            'context': '',
            'target_asm': 'glabel return_2\njr $ra\nli $v0,2',
        }
        scratch = self.create_scratch(scratch_dict)
        self.assertEqual(scratch.source_code, "? return_2(void) {\n    return 2;\n}\n")

    @requiresCompiler('gcc2.8.1')
    def test_decompile_endpoint(self):
        """
        Ensure that the decompile endpoint works
        """
        scratch_dict = {
            'compiler': 'gcc2.8.1',
            'platform': 'n64',
            'context': 'typedef int s32;',
            'target_asm': 'glabel return_2\njr $ra\nli $v0,2',
        }
        scratch = self.create_scratch(scratch_dict)

        response = self.client.post(reverse("scratch-decompile", kwargs={'pk': scratch.slug}))
        self.assertEqual(response.json()["decompilation"], "? return_2(void) {\n    return 2;\n}\n")

        # Provide context and see that the decompilation changes
        response = self.client.post(reverse("scratch-decompile", kwargs={'pk': scratch.slug}), data={"context": "s32 return_2(void);"})
        self.assertEqual(response.json()["decompilation"], "s32 return_2(void) {\n    return 2;\n}\n")


class M2CTests(TestCase):
    """
    Ensure that pointers are next to types (left style)
    """
    def test_left_pointer_style(self):
        c_code = M2CWrapper.decompile("""
        glabel func
        li $t6,1
        jr $ra
        sw $t6,0($a0)
        """, "", "ido", "mips")

        self.assertTrue("s32*" in c_code, "The decompiled c code should have a left-style pointer, was instead:\n" + c_code)

    """
    Ensure that we can decompile ppc code
    """
    def test_ppc(self):
        c_code = M2CWrapper.decompile("""
        .global func_800B43A8
        func_800B43A8:
        xor r0, r3, r3
        subf r3, r4, r0
        blr
        """, "", "mwcc", "ppc")

        self.assertEqual("s32 func_800B43A8(s32 arg0, s32 arg1) {\n    return (arg0 ^ arg0) - arg1;\n}\n", c_code)


class UserTests(BaseTestCase):
    current_user_url: str

    GITHUB_USER = {
        "login": "BowserSlug",
        "id": 89422212,
        "node_id": "MDQ6VXNlcjg5NDIyMjEy",
        "avatar_url": "https://avatars.githubusercontent.com/u/89422212?v=4",
        "gravatar_id": "",
        "url": "https://api.github.com/users/BowserSlug",
        "html_url": "https://github.com/BowserSlug",
        "followers_url": "https://api.github.com/users/BowserSlug/followers",
        "following_url": "https://api.github.com/users/BowserSlug/following{/other_user}",
        "gists_url": "https://api.github.com/users/BowserSlug/gists{/gist_id}",
        "starred_url": "https://api.github.com/users/BowserSlug/starred{/owner}{/repo}",
        "subscriptions_url": "https://api.github.com/users/BowserSlug/subscriptions",
        "organizations_url": "https://api.github.com/users/BowserSlug/orgs",
        "repos_url": "https://api.github.com/users/BowserSlug/repos",
        "events_url": "https://api.github.com/users/BowserSlug/events{/privacy}",
        "received_events_url": "https://api.github.com/users/BowserSlug/received_events",
        "type": "User",
        "site_admin": False,
        "name": "Bowser Slug",
        "company": None,
        "blog": "",
        "location": None,
        "email": None,
        "hireable": None,
        "bio": None,
        "twitter_username": None,
        "public_repos": 0,
        "public_gists": 0,
        "followers": 0,
        "following": 0,
        "created_at": "2021-08-23T20:56:16Z",
        "updated_at": "2021-08-23T21:00:04Z"
    }

    @classmethod
    def setUpClass(cls):
        super().setUpClass()
        cls.current_user_url = reverse("current-user")

    def test_set_user_profile_middleware(self):
        """
        Ensure that an anonymous profile is created for requests.
        """

        response = self.client.get(self.current_user_url)
        self.assertEqual(response.status_code, status.HTTP_200_OK)
        self.assertEqual(Profile.objects.count(), 1)
        self.assertEqual(User.objects.count(), 0)

    @responses.activate
    def test_github_login(self) -> None:
        """
        Ensure that a user is created upon sign-in with GitHub.
        """

        responses.add(responses.POST, "https://github.com/login/oauth/access_token", json={
            "access_token": "__mock__",
            "scope": "public_repo",
        }, status=200)
        responses.add(responses.GET, "https://api.github.com:443/user", json=self.GITHUB_USER, status=200)
        responses.add(responses.GET, f"https://api.github.com:443/user/{self.GITHUB_USER['id']}", json=self.GITHUB_USER, status=200)

        response = self.client.post(self.current_user_url, {
            "code": "__mock__",
        })

        self.assertEqual(response.status_code, status.HTTP_200_OK)
        self.assertEqual(Profile.objects.count(), 1)
        self.assertEqual(User.objects.count(), 1)
        self.assertEqual(GitHubUser.objects.count(), 1)

    @responses.activate
    def test_github_login_where_exists_already(self):
        """
        Ensure that you can log in to an existing user with GitHub.
        """

        # log in as the user
        self.test_github_login()

        responses.add(responses.POST, "https://github.com/login/oauth/access_token", json={
            "access_token": "__mock__",
            "scope": "public_repo",
        }, status=200)
        responses.add(responses.GET, "https://api.github.com:443/user", json=self.GITHUB_USER, status=200)
        responses.add(responses.GET, f"https://api.github.com:443/user/{self.GITHUB_USER['id']}", json=self.GITHUB_USER, status=200)

        # log in as the user again
        response = self.client.post(self.current_user_url, {
            "code": "__mock__",
        })

        # check there is only one user created
        self.assertEqual(response.status_code, status.HTTP_200_OK)
        self.assertEqual(Profile.objects.count(), 1)
        self.assertEqual(User.objects.count(), 1)
        self.assertEqual(GitHubUser.objects.count(), 1)

    @responses.activate
    def test_logout(self):
        """
        Ensure that you can log out with POST /user with no data.
        """

        # log in as the user
        self.test_github_login()

        # verify we are logged in
        response = self.client.get(self.current_user_url)
        self.assertEqual(response.json()["is_anonymous"], False)

        self.assertEqual(Profile.objects.count(), 1) # logged-in

        # log out
        response = self.client.post(self.current_user_url, {})
        self.assertEqual(response.status_code, status.HTTP_200_OK)
        self.assertEqual(response.json()["is_you"], True)
        self.assertEqual(response.json()["is_anonymous"], True)

        self.assertEqual(Profile.objects.count(), 2) # logged-out

        for i in range(3):
            # verify we are logged out
            response = self.client.get(self.current_user_url)
            self.assertEqual(response.json()["is_you"], True)
            self.assertEqual(response.json()["is_anonymous"], True)

        # all the above GETs should have used the same logged-out profile
        self.assertEqual(Profile.objects.count(), 2)

    @responses.activate
    def test_own_scratch(self):
        """
        Create a scratch anonymously, claim it, then log in and verify that the scratch owner is your logged-in user.
        """
        response = self.client.post("/api/scratch", {
            'compiler': 'dummy',
            'platform': 'dummy',
            'context': '',
            'target_asm': "jr $ra\nnop\n"
        })
        self.assertEqual(response.status_code, status.HTTP_201_CREATED)
        slug = response.json()["slug"]

        self.test_github_login()

        response = self.client.post(f"/api/scratch/{slug}/claim")
        self.assertEqual(response.status_code, status.HTTP_200_OK)
        self.assertTrue(response.json()["success"])

        response = self.client.get(f"/api/scratch/{slug}")
        self.assertEqual(response.json()["owner"]["username"], self.GITHUB_USER["login"])
        self.assertEqual(response.json()["owner"]["is_you"], True)


class ScratchDetailTests(BaseTestCase):
    def test_404_head(self):
        """
        Ensure that HEAD requests 404 correctly.
        """
        response = self.client.head(reverse("scratch-detail", args=["doesnt_exist"]))
        self.assertEqual(response.status_code, status.HTTP_404_NOT_FOUND)

    def test_last_modified(self):
        """
        Ensure that the Last-Modified header is set.
        """

        scratch = self.create_nop_scratch()

        response = self.client.head(reverse("scratch-detail", args=[scratch.slug]))
        self.assertEqual(response.status_code, status.HTTP_200_OK)
        self.assert_(response.headers.get("Last-Modified") is not None)

    def test_if_modified_since(self):
        """
        Ensure that the If-Modified-Since header is handled.
        """
        scratch = self.create_nop_scratch()

        response = self.client.head(reverse("scratch-detail", args=[scratch.slug]))
        self.assertEqual(response.status_code, status.HTTP_200_OK)
        last_modified = response.headers.get("Last-Modified")

        # should be unmodified
        response = self.client.get(reverse("scratch-detail", args=[scratch.slug]), HTTP_IF_MODIFIED_SINCE=last_modified)
        self.assertEqual(response.status_code, status.HTTP_304_NOT_MODIFIED)

        # Last-Modified is only granular to the second
        sleep(1)

        # touch the scratch
        old_last_updated = scratch.last_updated
        scratch.slug = "newslug"
        scratch.save()
        self.assertNotEqual(scratch.last_updated, old_last_updated)

        # should now be modified
        response = self.client.get(reverse("scratch-detail", args=[scratch.slug]), HTTP_IF_MODIFIED_SINCE=last_modified)
        self.assertEqual(response.status_code, status.HTTP_200_OK)

    def test_double_claim(self):
        """
        Create a scratch anonymously, claim it, then verify that claiming it again doesn't work.
        """
        scratch = self.create_nop_scratch()

        self.assertIsNone(scratch.owner)

        response = self.client.post(f"/api/scratch/{scratch.slug}/claim")
        self.assertEqual(response.status_code, status.HTTP_200_OK)
        self.assertTrue(response.json()["success"])

        response = self.client.post(f"/api/scratch/{scratch.slug}/claim")
        self.assertEqual(response.status_code, status.HTTP_200_OK)
        self.assertFalse(response.json()["success"])

        updated_scratch = Scratch.objects.first()
        assert updated_scratch is not None
        self.assertIsNotNone(updated_scratch.owner)

    def test_family(self):
        root = self.create_nop_scratch()

        # verify the family only holds root
        response = self.client.get(reverse("scratch-family", args=[root.slug]))
        self.assertEqual(response.status_code, status.HTTP_200_OK)
        self.assertEqual(len(response.json()), 1)
        self.assertEqual(response.json()[0]["html_url"], root.get_html_url())

        # fork the root
        response = self.client.post(reverse("scratch-fork", args=[root.slug]))
        self.assertEqual(response.status_code, status.HTTP_201_CREATED)
        fork: Scratch = Scratch.objects.get(slug=response.json()["slug"])

        # verify the family holds both
        response = self.client.get(reverse("scratch-family", args=[root.slug]))
        self.assertEqual(response.status_code, status.HTTP_200_OK)
        self.assertEqual(len(response.json()), 2)

        # fork the fork
        response = self.client.post(reverse("scratch-fork", args=[fork.slug]))
        self.assertEqual(response.status_code, status.HTTP_201_CREATED)
        fork2: Scratch = Scratch.objects.get(slug=response.json()["slug"])

        # verify the family holds all three
        response = self.client.get(reverse("scratch-family", args=[root.slug]))
        self.assertEqual(response.status_code, status.HTTP_200_OK)
        self.assertEqual(len(response.json()), 3)

    def test_family_order(self):
        root = self.create_nop_scratch()

        # fork the root
        response = self.client.post(reverse("scratch-fork", args=[root.slug]))
        self.assertEqual(response.status_code, status.HTTP_201_CREATED)
        fork = response.json()

        # verify the family holds both, in creation order
        response = self.client.get(reverse("scratch-family", args=[root.slug]))
        self.assertEqual(response.status_code, status.HTTP_200_OK)
        self.assertEqual(len(response.json()), 2)
        self.assertEqual(response.json()[0]["html_url"], root.get_html_url())
        self.assertEqual(response.json()[1]["html_url"], fork["html_url"])

    def test_family_etag(self):
        root = self.create_nop_scratch()

        # get etag of only the root
        response = self.client.get(reverse("scratch-family", args=[root.slug]))
        self.assertEqual(response.status_code, status.HTTP_200_OK)
        etag = response.headers.get("Etag")
        self.assertIsNotNone(etag)

        # fork the root
        response = self.client.post(reverse("scratch-fork", args=[root.slug]))
        self.assertEqual(response.status_code, status.HTTP_201_CREATED)

        # verify etag has changed
        response = self.client.get(reverse("scratch-family", args=[root.slug]))
        self.assertEqual(response.status_code, status.HTTP_200_OK)
        self.assertNotEqual(etag, response.headers.get("Etag"))


class RequestTests(APITestCase):
    def test_create_profile(self):
        """
        Ensure that we create a profile for a normal request
        """

        response = self.client.get(reverse('compilers'))
        self.assertEqual(response.status_code, status.HTTP_200_OK)

        self.assertEqual(Profile.objects.count(), 1)

    def test_node_fetch_request(self):
        """
        Ensure that we don't create profiles for node-fetch requests (SSR)
        """

        response = self.client.get(reverse('compilers'), HTTP_USER_AGENT='node-fetch')
        self.assertEqual(response.status_code, status.HTTP_200_OK)

        self.assertEqual(Profile.objects.count(), 0)


class ProjectTests(TestCase):
    def create_test_project(self, slug: str = "test") -> Project:
        repo = GitHubRepo(
            owner="decompme",
            repo="example-project",
            branch="not_a_real_branch",
        )
        repo.save()

        project = Project(
            slug=slug,
            repo=repo,
            icon_url="http://example.com",
        )
        project.save()

        return project

    @patch("coreapp.github.subprocess.run")
    @patch("pathlib.Path.mkdir")
    def test_create_repo_dir(self, mock_mkdir, mock_subprocess):
        """
        Test that the repo is cloned into a directory
        """
        project = self.create_test_project()
        project.repo.pull()

        mock_subprocess.assert_called_once()
        self.assertListEqual(
            mock_subprocess.call_args.args[0][:3],
            ["git", "clone", "https://github.com/decompme/example-project"]
        )
        mock_mkdir.assert_called_once_with(parents=True)

    @patch("coreapp.github.GitHubRepo.get_dir")
    @patch("coreapp.github.shutil.rmtree")
    def test_delete_repo_dir(self, mock_rmtree, mock_get_dir):
        """
        Test that the repo's directory is deleted when the repo is
        """
        project = self.create_test_project()
        mock_dir = Mock(exists=lambda: True)
        mock_get_dir.return_value = mock_dir
        project.delete()
        project.repo.delete()
        mock_rmtree.assert_called_once_with(mock_dir)<|MERGE_RESOLUTION|>--- conflicted
+++ resolved
@@ -12,14 +12,10 @@
 import responses
 from time import sleep
 
-<<<<<<< HEAD
-from .models import Project, Scratch, Profile
-from .github import GitHubRepo, GitHubUser
-=======
 from .models.profile import Profile
 from .models.scratch import Scratch
-from .models.github import GitHubUser
->>>>>>> 662818bf
+from .models.github import GitHubUser, GitHubRepo
+from .models.project import Project
 
 def requiresCompiler(*compiler_ids: str):
     available = CompilerWrapper.available_compiler_ids()
