--- conflicted
+++ resolved
@@ -9,19 +9,11 @@
 from rest_framework.views import APIView
 from rest_framework.response import Response
 from rest_framework.decorators import api_view
-<<<<<<< HEAD
+
+import hashlib
+import logging
+from datetime import datetime
 from typing import Any, Dict, Optional
-=======
->>>>>>> cd8f1324
-
-import logging
-import hashlib
-<<<<<<< HEAD
-import logging
-=======
-from datetime import datetime
-from typing import Optional
->>>>>>> cd8f1324
 
 from .models import Profile, Asm, Scratch, gen_scratch_id
 from .github import GitHubUser
