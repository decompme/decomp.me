--- conflicted
+++ resolved
@@ -140,18 +140,8 @@
 
     source_code = data.get("source_code")
     if not source_code:
-<<<<<<< HEAD
-        if diff_label:
-            func_name = diff_label
-        else:
-            func_name = "func"
-        source_code = f"void {func_name}(void{{}}\n"
-
-        if arch == "mips":
-=======
-        source_code = "void func() {}\n"
+        source_code = f"void {diff_label or 'func'}(void) {{\n    // ...\n}}\n"
         if arch in ["mips", "mipsel"]:
->>>>>>> d924ec32
             source_code = M2CWrapper.decompile(asm.data, context) or source_code
 
     cc_opts = data.get("compiler_flags", "")
