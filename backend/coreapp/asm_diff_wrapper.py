from coreapp import compiler_wrapper
import subprocess
from coreapp.models import Assembly, Compilation
import logging
from pathlib import Path
from tempfile import NamedTemporaryFile

from asm_differ.diff import AARCH64_SETTINGS, MIPS_SETTINGS, PPC_SETTINGS, Config, Display, HtmlFormatter, restrict_to_function

logger = logging.getLogger(__name__)

MAX_FUNC_SIZE_LINES = 5000

class AsmDifferWrapper:
    @staticmethod
    def create_config(arch) -> Config:
        return Config(
            arch=arch,
            # Build/objdump options
            diff_obj=True,
            make=False,
            source=False,
            source_old_binutils=False,
            inlines=False,
            max_function_size_lines=MAX_FUNC_SIZE_LINES,
            max_function_size_bytes=MAX_FUNC_SIZE_LINES * 4,
            # Display options
            formatter=HtmlFormatter(),
            threeway=False,
            base_shift=0,
            skip_lines=0,
            show_branches=True,
            stop_jrra=False,
            ignore_large_imms=False,
            ignore_addr_diffs=False,
            algorithm="levenshtein",
        )

    @staticmethod
    def run_objdump(target_data: bytes, config: Config) -> str:
        flags = ["-drz"]
        restrict = None # todo maybe restrict

        with NamedTemporaryFile() as target_file:
            target_file.write(target_data)
            target_file.flush()

            try:
                out = subprocess.run(
                    ["mips-linux-gnu-objdump"] + config.arch.arch_flags + flags + [target_file.name],
                    check=True, stdout=subprocess.PIPE, stderr=subprocess.PIPE,
                    universal_newlines=True,
                ).stdout
            except subprocess.CalledProcessError as e:
                logger.error(e.stdout)
                logger.error(e.stderr)
                raise e

        if restrict is not None:
            return restrict_to_function(out, restrict, config)
        return out

    def diff(target_assembly: Assembly, compilation: Compilation):
<<<<<<< HEAD
        compiler = compiler_wrapper.compilers[compilation.compiler]

        if compiler.arch == "mips":
            arch = MIPS_SETTINGS
        elif compiler.arch == "aarch64":
            arch = AARCH64_SETTINGS
        elif compiler.arch == "ppc":
            arch = PPC_SETTINGS
        else:
            logger.error("Unsupported arch: " + compiler.arch + ". Continuing assuming mips")
            arch = MIPS_SETTINGS
            
        config = AsmDifferWrapper.create_config(arch)
        
        # Re-generate the target asm if it doesn't exist
        if not target_assembly.object.exists():
            compiler_wrapper.CompilerWrapper.assemble_asm(compilation.compiler, compilation.as_opts, target_assembly.source_asm, target_assembly)

        basedump = AsmDifferWrapper.run_objdump(target_assembly.object, config)
        mydump = AsmDifferWrapper.run_objdump(compilation.object, config)
=======
        config = AsmDifferWrapper.create_config(MIPS_SETTINGS) # todo read arch from compiler config of compilation
        basedump = AsmDifferWrapper.run_objdump(target_assembly.elf_object, config)
        mydump = AsmDifferWrapper.run_objdump(compilation.elf_object, config)
>>>>>>> bc321c87

        # Remove first few junk lines from objdump output
        basedump = "\n".join(basedump.split("\n")[6:])
        mydump = "\n".join(mydump.split("\n")[6:])

        display = Display(basedump, mydump, config)

        return display.run_diff()<|MERGE_RESOLUTION|>--- conflicted
+++ resolved
@@ -2,7 +2,6 @@
 import subprocess
 from coreapp.models import Assembly, Compilation
 import logging
-from pathlib import Path
 from tempfile import NamedTemporaryFile
 
 from asm_differ.diff import AARCH64_SETTINGS, MIPS_SETTINGS, PPC_SETTINGS, Config, Display, HtmlFormatter, restrict_to_function
@@ -61,7 +60,6 @@
         return out
 
     def diff(target_assembly: Assembly, compilation: Compilation):
-<<<<<<< HEAD
         compiler = compiler_wrapper.compilers[compilation.compiler]
 
         if compiler.arch == "mips":
@@ -80,13 +78,8 @@
         if not target_assembly.object.exists():
             compiler_wrapper.CompilerWrapper.assemble_asm(compilation.compiler, compilation.as_opts, target_assembly.source_asm, target_assembly)
 
-        basedump = AsmDifferWrapper.run_objdump(target_assembly.object, config)
-        mydump = AsmDifferWrapper.run_objdump(compilation.object, config)
-=======
-        config = AsmDifferWrapper.create_config(MIPS_SETTINGS) # todo read arch from compiler config of compilation
         basedump = AsmDifferWrapper.run_objdump(target_assembly.elf_object, config)
         mydump = AsmDifferWrapper.run_objdump(compilation.elf_object, config)
->>>>>>> bc321c87
 
         # Remove first few junk lines from objdump output
         basedump = "\n".join(basedump.split("\n")[6:])
