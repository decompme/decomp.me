--- conflicted
+++ resolved
@@ -1,8 +1,4 @@
-<<<<<<< HEAD
-FROM ubuntu:22.04 as base
-=======
 FROM ubuntu:20.04 as base
->>>>>>> 191e6d2b
 
 ENV DEBIAN_FRONTEND=noninteractive
 
@@ -10,12 +6,8 @@
     python3-pip \
     python3 \
     python-is-python3 \
-<<<<<<< HEAD
-    python3-venv
-=======
     python3.9-venv \
     python3.9-dev
->>>>>>> 191e6d2b
 
 
 FROM base AS nsjail
