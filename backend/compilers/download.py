import argparse
import os
import platform
import shutil
import stat
import sys
import tarfile
from dataclasses import dataclass
from pathlib import Path
from typing import Optional
from zipfile import ZipFile

import requests
from tqdm import tqdm


@dataclass
class OS:
    name: str
    system: str
    clang_package_name: str
    n64_gcc_os: str
    ido_os: str


MACOS = OS(
    name="MacOS",
    system="darwin",
    clang_package_name="apple-darwin",
    n64_gcc_os="mac",
    ido_os="macos",
)
LINUX = OS(
    name="Linux",
    system="linux",
    clang_package_name="linux-gnu-debian8",
    n64_gcc_os="linux",
    ido_os="ubuntu",
)

oses: dict[str, OS] = {
    "darwin": MACOS,
    "linux": LINUX,
}

os_str = platform.system().lower()
if os_str not in oses:
    print(f"Unsupported host os: {os_str}")
    sys.exit(1)

host_os: OS = oses[os_str]

COMPILERS_DIR: Path = Path(os.path.dirname(os.path.realpath(__file__)))
DOWNLOAD_CACHE = COMPILERS_DIR / "download_cache"
DOWNLOAD_CACHE.mkdir(exist_ok=True)

# Downloads a file to the file cache
def download_file(url: str, log_name: str, dest_path: Path) -> Optional[Path]:
    if dest_path.exists():
        print(f"Download of {log_name} already exists; skipping download")
        return

    response = requests.get(url, stream=True)
    total_size_in_bytes = int(response.headers.get("content-length", 0))
    block_size = 1024
    progress_bar = tqdm(
        desc=f"Downloading {log_name}",
        total=total_size_in_bytes,
        unit="B",
        unit_scale=True,
    )

    with open(dest_path, "wb") as f:
        for data in response.iter_content(block_size):
            progress_bar.update(len(data))
            f.write(data)

    progress_bar.close()

    if (
        total_size_in_bytes != 0
        and progress_bar.n != total_size_in_bytes
        and total_size_in_bytes > 1024 * 1024
    ):
        print("ERROR, something went wrong")


# Used for compiler packages
def download_file_wrapper(
    url: str, dl_name: str, dest_name: str, create_subdir: bool, log_name: str
):
    download_file(url=url, log_name=log_name, dest_path=DOWNLOAD_CACHE / dl_name)

    if create_subdir:
        dest_path = COMPILERS_DIR / dest_name
        dest_path.mkdir(exist_ok=True)
    else:
        dest_path = COMPILERS_DIR

    return dest_path


def download_tar(
    url: str,
    mode: str = "r:gz",
    dl_name: str = "",
    dest_name: str = "",
    create_subdir: bool = True,
    log_name: str = "",
):
    if not dl_name:
        if dest_name:
            dl_name = dest_name
        else:
            dl_name = url.split("/")[-1]

    if not dest_name:
        dest_name = dl_name

    if not log_name:
        log_name = dest_name

    dest_path = download_file_wrapper(url, dl_name, dest_name, create_subdir, log_name)

    with tarfile.open(DOWNLOAD_CACHE / dl_name, mode=mode) as f:
        for member in tqdm(
            desc=f"Extracting {log_name}",
            iterable=f.getmembers(),
            total=len(f.getmembers()),
        ):
            f.extract(member=member, path=dest_path)


def download_zip(
    url: str,
    dl_name: str = "",
    dest_name: str = "",
    create_subdir: bool = False,
    log_name: str = "",
):
    if not dl_name:
        if dest_name:
            dl_name = dest_name
        else:
            dl_name = url.split("/")[-1]

    if not dest_name:
        dest_name = dl_name

    if not log_name:
        log_name = dest_name

    dest_path = download_file_wrapper(url, dl_name, dest_name, create_subdir, log_name)

    with ZipFile(file=DOWNLOAD_CACHE / dl_name) as f:
        for file in tqdm(
            desc=f"Extracting {log_name}",
            iterable=f.namelist(),
            total=len(f.namelist()),
        ):
            f.extract(member=file, path=dest_path)


def set_x(file: Path) -> None:
    file.chmod(file.stat().st_mode | stat.S_IEXEC)


def download_ppc_darwin():
    if host_os != LINUX:
        print("MAC OS X cross compiler unsupported on " + host_os.name)
        return
    download_tar(
        url="https://github.com/ChrisNonyminus/powerpc-darwin-cross/releases/download/initial/gcc-5370.tar.gz",
        dl_name="gcc-5370.tar.gz",
        dest_name="gcc-5370",
    )
    download_tar(
        url="https://github.com/ChrisNonyminus/powerpc-darwin-cross/releases/download/initial/gcc-5370.tar.gz",
        dl_name="gcc-5370-cpp.tar.gz",
        dest_name="gcc-5370-cpp",
    )
    download_tar(
        url="https://github.com/ChrisNonyminus/powerpc-darwin-cross/releases/download/initial/gcc-5026.tar.gz",
        dl_name="gcc-5026.tar.gz",
        dest_name="gcc-5026",
    )
    download_tar(
        url="https://github.com/ChrisNonyminus/powerpc-darwin-cross/releases/download/initial/gcc-5026.tar.gz",
        dl_name="gcc-5026-cpp.tar.gz",
        dest_name="gcc-5026-cpp",
    )
    download_tar(
        url="https://github.com/ChrisNonyminus/powerpc-darwin-cross/releases/download/initial/gcc-5363.tar.gz",
        dl_name="gcc-5363.tar.gz",
        dest_name="gcc-5363",
    )
    download_tar(
        url="https://github.com/ChrisNonyminus/powerpc-darwin-cross/releases/download/initial/gcc-5363.tar.gz",
        dl_name="gcc-5363-cpp.tar.gz",
        dest_name="gcc-5363-cpp",
    )
    download_tar(
        url="https://github.com/ChrisNonyminus/powerpc-darwin-cross/releases/download/initial/gcc3-1041.tar.gz",
        dl_name="gcc3-1041.tar.gz",
        dest_name="gcc3-1041",
    )
    download_file(
        url="https://gist.githubusercontent.com/ChrisNonyminus/ec53837b151a65e4233fa53604de4549/raw/d7c6fc639310b938fa519e68a8f8d4909acba2ad/convert_gas_syntax.py",
        log_name="convert_gas_syntax.py",
        dest_path=DOWNLOAD_CACHE / "convert_gas_syntax.py",
    )
    for compiler in [
        "gcc-5370",
        "gcc-5370-cpp",
        "gcc-5026",
        "gcc-5026-cpp",
        "gcc-5363",
        "gcc-5363-cpp",
        "gcc3-1041",
    ]:
        shutil.copy(
            DOWNLOAD_CACHE / "convert_gas_syntax.py",
            COMPILERS_DIR / compiler / "convert_gas_syntax.py",
        )


def download_codewarrior():
    download_zip(
        url="https://github.com/simdecomp/sims1_mac_decomp/files/8766562/MWCPPC_COMPILERS.zip",
        dl_name="codewarrior_compilers.zip",
        dest_name="codewarrior",
        create_subdir=True,
    )
    compiler_dir = COMPILERS_DIR / "codewarrior" / "compilers"
    for ver in ["Pro5", "Pro6"]:
        lowercase_lmgr = compiler_dir / ver / "lmgr326b.dll"
        if lowercase_lmgr.exists():
            shutil.move(lowercase_lmgr, compiler_dir / ver / "LMGR326B.dll")

        lowercase_lmgr = compiler_dir / ver / "lmgr8c.dll"
        if lowercase_lmgr.exists():
            shutil.move(lowercase_lmgr, compiler_dir / ver / "LMGR8C.dll")

        set_x(compiler_dir / ver / "MWCPPC.exe")
        set_x(compiler_dir / ver / "MWLinkPPC.exe")

    try:
        shutil.move(compiler_dir / "Pro5", COMPILERS_DIR / "mwcppc_23")
        shutil.move(compiler_dir / "Pro6", COMPILERS_DIR / "mwcppc_24")
    except shutil.Error:
        pass


def download_gba():
    if host_os != LINUX:
        print("agbcc unsupported on " + host_os.name)
        return

    def download_agbcc(url: str, dest: str):
        dest_dir = COMPILERS_DIR / dest
        if dest_dir.exists():
            print(f"{dest} already exists, skipping")
            return

        download_tar(url=url, dest_name=dest)

    download_agbcc(
        "https://github.com/ethteck/agbcc/releases/download/master/agbcc.tar.gz",
        "agbcc",
    )
    download_agbcc(
        "https://github.com/notyourav/agbcc/releases/download/cp/agbcc.tar.gz",
        "agbccpp",
    )


def download_switch():
    def dest_for_version(version: str) -> Path:
        return COMPILERS_DIR / f"clang-{version}"

    versions = ["4.0.1", "3.9.1"]

    # 3.9.1 isn't available for mac
    mac_versions = versions.copy()
    mac_versions.remove("3.9.1")

    botw_lib_musl_versions = ["4.0.1", "3.9.1"]

    # Download and extract the compilers
    for version in versions:
        if host_os == MACOS and version not in mac_versions:
            continue

        log_name = f"clang {version}"
        dest_dir = dest_for_version(version)
        if dest_dir.exists():
            print(f"{log_name} already exists, skipping")
            continue

        package_name = f"clang+llvm-{version}-x86_64-{host_os.clang_package_name}"
        url = f"https://releases.llvm.org/{version}/{package_name}.tar.xz"

        download_tar(url=url, mode="r:xz", log_name=log_name, create_subdir=False)

        shutil.move(COMPILERS_DIR / package_name, dest_dir)

        # 3.9.1 requires ld.lld and doesn't have it, so we copy it from 4.0.1
        if version == "3.9.1":
            shutil.copy(
                dest_for_version("4.0.1") / "bin/ld.lld", dest_dir / "bin/ld.lld"
            )

    # Set up musl
    download_zip(
        url="https://github.com/open-ead/botw-lib-musl/archive/25ed8669943bee65a650700d340e451eda2a26ba.zip",
        log_name="musl",
    )
    musl_name = "botw-lib-musl-25ed8669943bee65a650700d340e451eda2a26ba"
    musl_dest = COMPILERS_DIR / musl_name
    for version in botw_lib_musl_versions:
        ver_dest = dest_for_version(version)
        if ver_dest.exists():
            shutil.copytree(musl_dest, ver_dest / musl_name, dirs_exist_ok=True)
    shutil.rmtree(musl_dest)


def download_n64():
    def download_gcc(gcc_url: str, binutils_url, dest: str):
        dest_path = COMPILERS_DIR / dest
        if dest_path.exists():
            print(f"{dest} already exists, skipping")
        else:
            download_tar(
                url=gcc_url,
                dest_name=dest,
            )
            download_tar(
                url=binutils_url,
                dl_name=f"{dest}-binutils",
                dest_name=dest,
            )

    # GCC 2.8.1
    download_gcc(
        gcc_url=f"https://github.com/pmret/gcc-papermario/releases/download/master/{host_os.n64_gcc_os}.tar.gz",
        binutils_url=f"https://github.com/pmret/binutils-papermario/releases/download/master/{host_os.n64_gcc_os}.tar.gz",
        dest="gcc2.8.1",
    )

    # GCC 2.7.2 KMC
    download_gcc(
        gcc_url=f"https://github.com/decompals/mips-gcc-2.7.2/releases/download/main/gcc-2.7.2-{host_os.n64_gcc_os}.tar.gz",
        binutils_url=f"https://github.com/decompals/mips-binutils-2.6/releases/download/main/binutils-2.6-{host_os.n64_gcc_os}.tar.gz",
        dest="gcc2.7.2kmc",
    )

    # IDO
    ido_versions = ["5.3", "7.1"]
    for version in ido_versions:
        dest = COMPILERS_DIR / f"ido{version}"
        if dest.exists():
            print(f"ido{version} already exists, skipping")
        else:
            download_tar(
                url=f"https://github.com/ethteck/ido-static-recomp/releases/download/master/ido-{version}-recomp-{host_os.ido_os}-latest.tar.gz",
                dest_name=f"ido{version}",
            )
    # SN
    dest = COMPILERS_DIR / "gcc2.7.2sn"
    if dest.is_dir():
        print(f"{dest} already exists, skipping")
    else:
        dest.mkdir()
        download_file(
            url="https://github.com/Mr-Wiseguy/pcsx-redux/releases/download/n64/asn64.exe",
            log_name="asn64.exe",
            dest_path=dest / "asn64.exe",
        )
        download_file(
            url="https://github.com/Mr-Wiseguy/pcsx-redux/releases/download/n64/cc1n64.exe",
            log_name="cc1n64.exe",
            dest_path=dest / "cc1n64.exe",
        )
        download_file(
            url="https://github.com/Mr-Wiseguy/pcsx-redux/releases/download/n64/psyq-obj-parser",
            log_name="psyq-obj-parser",
            dest_path=dest / "psyq-obj-parser",
        )
        # TODO: upload +x'd version of this
        psyq_obj_parser = dest / "psyq-obj-parser"
        psyq_obj_parser.chmod(
            psyq_obj_parser.stat().st_mode | stat.S_IXUSR | stat.S_IXGRP | stat.S_IXOTH
        )
        set_x(psyq_obj_parser)


def download_ps1():
    if host_os != LINUX:
        print("ps1 compilers unsupported on " + host_os.name)
        return

    download_zip(
        url="https://github.com/decompals/old-gcc/releases/download/release/gcc-2.6.3.zip",
        dl_name="gcc2.6.3-mispel.zip",
        dest_name="gcc2.6.3-mispel",
        create_subdir=True,
    )

    download_tar(
        url="https://github.com/mkst/esa/releases/download/psyq-binaries/psyq-compilers.tar.gz",
        dest_name="psyq-compilers",
    )

    psyq_to_gcc = {
        "4.0": "2.7.2",
        "4.1": "2.7.2",
        "4.3": "2.8.1",
        "4.6": "2.95.2",
    }

    for version in psyq_to_gcc.keys():
        compilers_path = COMPILERS_DIR / "psyq-compilers"
        dest = COMPILERS_DIR / f"psyq{version}"
        if not dest.exists():
            shutil.move(compilers_path / f"psyq{version}", COMPILERS_DIR)
        shutil.copy(
            compilers_path / "psyq-obj-parser",
            dest / "psyq-obj-parser",
        )

        # +x exes
        for file in dest.glob("*.exe"):
            set_x(file)
        for file in dest.glob("*.EXE"):
            set_x(file)

    shutil.rmtree(compilers_path)

<<<<<<< HEAD
    binutils_name = "binutils-2.25.1-psyq"
    download_tar(
        "https://github.com/mkst/esa/releases/download/binutils-2.251/binutils-2.25.1.tar.gz",
        dest_name=binutils_name,
        create_subdir=True,
    )
    as_path = COMPILERS_DIR / binutils_name / "usr" / "local" / "bin" / "mips-elf-as"

    # psyq flavours of gcc
    for pysq_ver, gcc_ver in psyq_to_gcc.items():
        dest = COMPILERS_DIR / f"gcc{gcc_ver}-psyq"
        dest.mkdir(exist_ok=True)
        exe_name = "CC1PSX.EXE"
        shutil.copy(COMPILERS_DIR / f"psyq{pysq_ver}" / exe_name, dest / exe_name)
        shutil.copy(as_path, dest / "mips-elf-as")

        # +x exes
        for file in dest.glob("*.EXE"):
            set_x(file)

    shutil.rmtree(COMPILERS_DIR / binutils_name)

=======
>>>>>>> 191e6d2b

def download_nds():
    compiler_groups = {
        "1.2": {
            "base": "mwcc_20_72",
            "sp2": "mwcc_20_79",
            "sp2p3": "mwcc_20_82",
            "sp3": "mwcc_20_84",
            "sp4": "mwcc_20_87",
        },
        "2.0": {
            "base": "mwcc_30_114",
            "sp1": "mwcc_30_123",
            "sp1p2": "mwcc_30_126",
            "sp1p5": "mwcc_30_131",
            "sp1p6": "mwcc_30_133",
            "sp1p7": "mwcc_30_134",
            "sp2": "mwcc_30_136",
            "sp2p2": "mwcc_30_137",
            "sp2p3": "mwcc_30_138",
            "sp2p4": "mwcc_30_139",
        },
        "dsi": {
            "1.1": "mwcc_40_1018",
            "1.1p1": "mwcc_40_1024",
            "1.2": "mwcc_40_1026",
            "1.2p1": "mwcc_40_1027",
            "1.2p2": "mwcc_40_1028",
            "1.3": "mwcc_40_1034",
            "1.3p1": "mwcc_40_1036",
            "1.6sp1": "mwcc_40_1051",
        },
    }

    download_zip(
        url="https://cdn.discordapp.com/attachments/698589325620936736/845499146982129684/mwccarm.zip",
    )

    # Organize dirs, copy license
    for group_id, group in compiler_groups.items():
        mwccarm_dir = COMPILERS_DIR / "mwccarm" / group_id
        license_path = COMPILERS_DIR / "mwccarm" / "license.dat"
        for ver, compiler_id in group.items():
            compiler_dir = COMPILERS_DIR / compiler_id
            if not compiler_dir.exists():
                shutil.move(mwccarm_dir / ver, compiler_dir)

            shutil.copy(license_path, compiler_dir / "license.dat")

<<<<<<< HEAD
=======
            # Rename dll to uppercase
            lowercase_lmgr = compiler_dir / "lmgr8c.dll"
            if lowercase_lmgr.exists():
                shutil.move(lowercase_lmgr, compiler_dir / "LMGR8C.dll")

>>>>>>> 191e6d2b
            set_x(compiler_dir / "mwccarm.exe")

    shutil.rmtree(COMPILERS_DIR / "mwccarm")


def download_wii_gc():
    compiler_groups = {
        "GC": {
            "1.0": "mwcc_233_144",
            "1.1": "mwcc_233_159",
            "1.2.5": "mwcc_233_163",
            "1.2.5e": "mwcc_233_163e",
            "1.3.2": "mwcc_242_81",
            "2.0": "mwcc_247_92",
            "2.5": "mwcc_247_105",
            "2.6": "mwcc_247_107",
            "2.7": "mwcc_247_108",
            "3.0": "mwcc_41_60831",
            "3.0a3": "mwcc_41_60126",
        },
        "Wii": {
            "1.0": "mwcc_42_142",
            "1.1": "mwcc_43_151",
            "1.3": "mwcc_43_172",
            "1.7": "mwcc_43_213",
        },
    }

    download_zip(
        url="https://cdn.discordapp.com/attachments/727918646525165659/917185027656286218/GC_WII_COMPILERS.zip",
    )

    for group_id, group in compiler_groups.items():
        for ver, compiler_id in group.items():
            compiler_dir = COMPILERS_DIR / compiler_id
            if not compiler_dir.exists():
                shutil.move(COMPILERS_DIR / group_id / ver, compiler_dir)

            # Rename dll to uppercase
            lowercase_lmgr = compiler_dir / "lmgr326b.dll"
            if lowercase_lmgr.exists():
                shutil.move(lowercase_lmgr, compiler_dir / "LMGR326B.dll")

            lowercase_lmgr = compiler_dir / "lmgr8c.dll"
            if lowercase_lmgr.exists():
                shutil.move(lowercase_lmgr, compiler_dir / "LMGR8C.dll")

            set_x(compiler_dir / "mwcceppc.exe")

        shutil.rmtree(COMPILERS_DIR / group_id)

    # copy in clean 1.2.5 for frank
    shutil.copy(
        COMPILERS_DIR / "mwcc_233_163" / "mwcceppc.exe",
        COMPILERS_DIR / "mwcc_233_163e" / "mwcceppc.125.exe",
    )
    download_file(
        url="https://raw.githubusercontent.com/projectPiki/pikmin/main/tools/frank.py",
        log_name="frank",
        dest_path=COMPILERS_DIR / "mwcc_233_163e" / "frank.py",
    )

    # copy contents of _142 to _127 to prepare for patched version
    if not os.path.exists(COMPILERS_DIR / "mwcc_42_127"):
        shutil.copytree(COMPILERS_DIR / "mwcc_42_142", COMPILERS_DIR / "mwcc_42_127")
        os.remove(COMPILERS_DIR / "mwcc_42_127" / "mwcceppc.exe")

    exe_path = COMPILERS_DIR / "mwcc_42_127" / "mwcceppc.exe"
    download_file(
        url="https://cdn.discordapp.com/attachments/804212941054279722/954854566304833567/mwcceppc_PATCHED.exe",
        log_name="mwcc_42_127",
        dest_path=exe_path,
    )
    set_x(exe_path)


def main(args):
    def should_download(platform):
        # assume enabled unless explicitly disabled
        return (
            os.environ.get(f"ENABLE_{platform.upper()}_SUPPORT", "YES").upper() != "NO"
        )

    if should_download("gba"):
        download_gba()
    if should_download("macosx"):
        download_ppc_darwin()
    if should_download("macos9"):
        download_codewarrior()
    if should_download("n64"):
        download_n64()
    if should_download("nds"):
        download_nds()
    if should_download("ps1"):
        download_ps1()
    if should_download("switch"):
        download_switch()
    if should_download("wii_gc"):
        download_wii_gc()

    print("Compilers finished downloading!")


if __name__ == "__main__":
    parser = argparse.ArgumentParser(description="Download decomp.me compilers")
    main(parser.parse_args())<|MERGE_RESOLUTION|>--- conflicted
+++ resolved
@@ -436,7 +436,6 @@
 
     shutil.rmtree(compilers_path)
 
-<<<<<<< HEAD
     binutils_name = "binutils-2.25.1-psyq"
     download_tar(
         "https://github.com/mkst/esa/releases/download/binutils-2.251/binutils-2.25.1.tar.gz",
@@ -459,8 +458,6 @@
 
     shutil.rmtree(COMPILERS_DIR / binutils_name)
 
-=======
->>>>>>> 191e6d2b
 
 def download_nds():
     compiler_groups = {
@@ -510,14 +507,11 @@
 
             shutil.copy(license_path, compiler_dir / "license.dat")
 
-<<<<<<< HEAD
-=======
             # Rename dll to uppercase
             lowercase_lmgr = compiler_dir / "lmgr8c.dll"
             if lowercase_lmgr.exists():
                 shutil.move(lowercase_lmgr, compiler_dir / "LMGR8C.dll")
 
->>>>>>> 191e6d2b
             set_x(compiler_dir / "mwccarm.exe")
 
     shutil.rmtree(COMPILERS_DIR / "mwccarm")
