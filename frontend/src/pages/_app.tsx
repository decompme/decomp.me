--- conflicted
+++ resolved
@@ -9,13 +9,10 @@
 import PlausibleProvider from "next-plausible"
 
 import Layout from "../components/Layout"
-<<<<<<< HEAD
-=======
 import { isMacOS } from "../lib/device"
+import * as settings from "../lib/settings"
 
->>>>>>> e012b47a
 import "./_app.scss"
-import * as settings from "../lib/settings"
 
 export default function MyApp({ Component, pageProps }) {
     const [theme] = settings.useTheme()
