--- conflicted
+++ resolved
@@ -81,15 +81,10 @@
     }, [asm])
     const [label, setLabel] = useState<string>("")
 
-<<<<<<< HEAD
-    const setPreset = (preset: api.CompilerPreset) => {
+    const setPreset = (preset: api.Preset) => {
         setPresetId(preset.id)
         setPlatform(preset.platform)
         setCompilerId(preset.compiler)
-=======
-    const setPreset = (preset: api.Preset) => {
-        setCompiler(preset.compiler)
->>>>>>> c80abfaa
         setCompilerFlags(preset.compiler_flags)
         setDiffFlags(preset.diff_flags)
         setLibraries(preset.libraries)
