--- conflicted
+++ resolved
@@ -18,8 +18,10 @@
 import { cpp } from "@/lib/codemirror/cpp";
 import getTranslation from "@/lib/i18n/translate";
 import { get } from "@/lib/api/request";
-
-<<<<<<< HEAD
+import type { TerseScratch } from "@/lib/api/types";
+import { SingleLineScratchItem } from "@/components/ScratchList";
+import { useDebounce } from "use-debounce";
+
 interface FormLabelProps {
     children: React.ReactNode;
     htmlFor?: string;
@@ -42,12 +44,6 @@
         </Tag>
     );
 }
-=======
-import styles from "./new.module.scss";
-import type { TerseScratch } from "@/lib/api/types";
-import { SingleLineScratchItem } from "@/components/ScratchList";
-import { useDebounce } from "use-debounce";
->>>>>>> eaca358c
 
 function getLabels(asm: string): string[] {
     const lines = asm.split("\n");
@@ -390,17 +386,14 @@
                     spellCheck={false}
                 />
             </div>
-<<<<<<< HEAD
-            <div className="flex h-[200px] flex-col">
-                <FormLabel small="(required)">Target assembly</FormLabel>
-=======
+
             {duplicates.length > 0 && (
-                <div className={styles.duplicatesContainer}>
+                <div className="-1 px-2.5 py-2 text-sm">
                     <p>
                         The following scratches have been found that share this
                         name:
                     </p>
-                    <div className={styles.duplicatesList}>
+                    <div className="pl-2.5">
                         {duplicates.map((scratch) => (
                             <SingleLineScratchItem
                                 key={scratchUrl(scratch)}
@@ -411,11 +404,8 @@
                     </div>
                 </div>
             )}
-            <div className={styles.editorContainer}>
-                <p className={styles.label}>
-                    Target assembly <small>(required)</small>
-                </p>
->>>>>>> eaca358c
+            <div className="flex h-[200px] flex-col">
+                <FormLabel small="(required)">Target assembly</FormLabel>
                 <CodeMirror
                     className="w-full flex-1 overflow-hidden rounded border border-[color:var(--g500)] bg-[color:var(--g200)] [&_.cm-editor]:h-full"
                     value={asm}
