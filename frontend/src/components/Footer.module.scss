--- conflicted
+++ resolved
@@ -25,10 +25,7 @@
 
     @media (max-width: 600px) {
         flex-direction: column;
-<<<<<<< HEAD
-=======
         font-size: 0.8rem;
->>>>>>> 85e048d9
     }
 }
 
