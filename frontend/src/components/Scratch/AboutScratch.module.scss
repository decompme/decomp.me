--- conflicted
+++ resolved
@@ -100,12 +100,11 @@
     flex: 1;
 }
 
-<<<<<<< HEAD
 .platformIcon {
     width: 1.5em;
     margin-right: 6px;
-=======
+}
+
 .signInPrompt {
     margin-left: 16px;
->>>>>>> 7e364002
 }