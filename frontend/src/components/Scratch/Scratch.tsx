import { useState, useRef } from "react"

import { RepoForkedIcon, SyncIcon, UploadIcon } from "@primer/octicons-react"
import * as resizer from "react-simple-resizer"

import * as api from "../../lib/api"
import { useSize } from "../../lib/hooks"
import AsyncButton from "../AsyncButton"
import CompilerOpts from "../compiler/CompilerOpts"
import Diff from "../Diff"
import Editor from "../Editor"
import { EditorInstance } from "../Editor/MonacoEditor"
import ScoreBadge from "../ScoreBadge"
import Tabs, { Tab } from "../Tabs"

import AboutScratch from "./AboutScratch"
import styles from "./Scratch.module.scss"

const LEFT_PANE_MIN_WIDTH = 400
const RIGHT_PANE_MIN_WIDTH = 400

function renderRightTabs({ compilation }: {
    compilation?: api.Compilation
}): React.ReactElement<typeof Tab>[] {
    return [
        <Tab
            key="diff"
            id="diff"
            label={<>
                Diff
                {compilation && <ScoreBadge score={compilation?.diff_output?.current_score ?? -1} />}
            </>}
            className={styles.diffTab}
        >
            {compilation && <Diff compilation={compilation} />}
        </Tab>,
        /*<Tab key="options" label="Options">
            TODO
        </Tab>,*/
    ]
}

function renderLeftTabs({ scratch, setScratch }: {
    scratch: api.Scratch
    setScratch: (s: Partial<api.Scratch>) => void
}): React.ReactElement<typeof Tab>[] {
    const sourceEditor = useRef<EditorInstance>() // eslint-disable-line react-hooks/rules-of-hooks
    const contextEditor = useRef<EditorInstance>() // eslint-disable-line react-hooks/rules-of-hooks

    return [
        <Tab key="about" id="about" label="About" className={styles.about}>
            <AboutScratch
                scratch={scratch}
                setScratch={scratch.owner?.is_you ? setScratch : null}
            />
        </Tab>,
        <Tab
            key="source"
            id="source"
            label="Source code"
<<<<<<< HEAD
            onSelect={() => sourceEditor.current?.focus?.()}
=======
            onSelect={() => sourceEditor.current && sourceEditor.current.focus()}
>>>>>>> bf1a8bed
        >
            <Editor
                instanceRef={sourceEditor}
                className={styles.editor}
                language="c"
                value={scratch.source_code}
                onChange={value => {
                    setScratch({ source_code: value })
                }}
                lineNumbers
                showMargin
            />
        </Tab>,
        <Tab
            key="context"
            id="context"
            label="Context"
            className={styles.context}
<<<<<<< HEAD
            onSelect={() => contextEditor.current?.focus?.()}
=======
            onSelect={() => contextEditor.current && contextEditor.current.focus()}
>>>>>>> bf1a8bed
        >
            <Editor
                instanceRef={contextEditor}
                className={styles.editor}
                language="c"
                value={scratch.context}
                onChange={value => {
                    setScratch({ context: value })
                }}
                lineNumbers
                showMargin
                useTextArea
            />
        </Tab>,
        <Tab key="settings" id="settings" label="Scratch settings" className={styles.settingsTab}>
            <CompilerOpts
                platform={scratch.platform}
                compiler={scratch.compiler}
                flags={scratch.cc_opts}
                onCompilerChange={value => setScratch({ compiler: value })}
                onFlagsChange={value => setScratch({ cc_opts: value })}
            />
        </Tab>,
    ]
}

export type Props = {
    scratch: api.Scratch
    isSaved?: boolean
    onChange: (s: api.Scratch) => void
    onSave?: () => Promise<unknown>
    onFork?: () => Promise<unknown>
    onClaim?: () => Promise<unknown>
}

export default function Scratch({ scratch, onChange, isSaved, onSave, onFork, onClaim }: Props) {
    const setScratch = (s: Partial<api.Scratch>) => onChange({ ...scratch, ...s })
    const container = useSize<HTMLDivElement>()
    const { compilation, isCompiling, compile } = api.useCompilation(scratch)
    const [leftTab, setLeftTab] = useState("source")
    const [rightTab, setRightTab] = useState("diff")
<<<<<<< HEAD
=======
    const [isForking, setIsForking] = useState(false)

    // TODO: remove once scratch.compiler is no longer nullable
    const setCompilerOpts = ({ compiler, compiler_flags }: CompilerOptsT) => {
        setScratch({
            compiler,
            compiler_flags,
        })
        if (scratch.owner?.is_you)
            saveScratch()
    }

    useEffect(() => {
        const handler = (event: KeyboardEvent) => {
            if ((event.ctrlKey || event.metaKey) && event.key == "s") {
                event.preventDefault()

                if (!isSaved && scratch.owner?.is_you) {
                    saveScratch()
                }
            }
        }

        document.addEventListener("keydown", handler)
        return () => document.removeEventListener("keydown", handler)
    })

    useDeepCompareEffect(() => {
        if (scratch) {
            document.title = scratch.name || "Untitled scratch"

            if (!isSaved) {
                document.title += " (unsaved changes)"
            }

            document.title += " | decomp.me"
        }
    }, [scratch || {}, isSaved])

    useWarnBeforeUnload(
        !isSaved && !isForking,
        scratch.owner?.is_you
            ? "You have not saved your changes to this scratch. Discard changes?"
            : "You have edited this scratch but not saved it in a fork. Discard changes?",
    )

    // Claim the scratch
    if (tryClaim && !savedScratch?.owner && typeof window !== "undefined") {
        if (isClaiming) {
            // Promise that never resolves, since the page will reload when the claim is done
            throw new Promise(() => {})
        }

        console.log("Claiming scratch", savedScratch)
        isClaiming = true

        throw api.post(`/scratch/${scratch.slug}/claim`, {})
            .then(({ success }) => {
                if (!success)
                    return Promise.reject(new Error("Scratch already claimed"))
            })
            .catch(console.error)
            .then(() => {
                window.location.reload()
            })
    }
>>>>>>> bf1a8bed

    const leftTabs = renderLeftTabs({
        scratch,
        setScratch,
    })

    const rightTabs = renderRightTabs({
        compilation,
    })

    return <div ref={container.ref} className={styles.container}>
        <div className={styles.toolbar}>
            <input
                className={styles.scratchName}
                type="text"
                value={scratch.name}
                onChange={event => setScratch({ name: event.target.value })}
                disabled={!scratch.owner?.is_you}
                spellCheck="false"
                maxLength={100}
                placeholder={"Untitled scratch"}
            />

            <AsyncButton onClick={compile} forceLoading={isCompiling}>
                <SyncIcon size={16} /> Compile
            </AsyncButton>
            {scratch.owner ? (
                scratch.owner.is_you && onSave && <AsyncButton
                    disabled={isSaved}
                    primary={!isSaved}
                    errorPlacement="bottom-center"
                    onClick={() => {
                        return Promise.all([
                            onSave(),
                            compile().catch(() => {}), // Ignore errors
                        ])
                    }}
                >
                    <UploadIcon size={16} /> Save
                </AsyncButton>
            ) : (
                onClaim && <AsyncButton
                    primary
                    errorPlacement="bottom-center"
                    onClick={onClaim}
                >
                    Claim as yours
                </AsyncButton>
            )}
            {onFork && <AsyncButton
                primary={!isSaved && !scratch.owner?.is_you}
                errorPlacement="bottom-center"
                onClick={onFork}
            >
                <RepoForkedIcon size={16} /> Fork
            </AsyncButton>}
        </div>

        {container.width > (LEFT_PANE_MIN_WIDTH + RIGHT_PANE_MIN_WIDTH)
            ? <resizer.Container className={styles.resizer}>
                <resizer.Section minSize={LEFT_PANE_MIN_WIDTH}>
                    <resizer.Container vertical style={{ height: "100%" }}>
                        <Tabs activeTab={leftTab} onChange={setLeftTab}>
                            {leftTabs}
                        </Tabs>
                    </resizer.Container>
                </resizer.Section>

                <resizer.Bar
                    size={1}
                    style={{
                        cursor: "col-resize",
                        background: "var(--a100)",
                    }}
                    expandInteractiveArea={{ left: 4, right: 4 }}
                />

                <resizer.Section className={styles.diffSection} minSize={RIGHT_PANE_MIN_WIDTH}>
                    <Tabs activeTab={rightTab} onChange={setRightTab}>
                        {rightTabs}
                    </Tabs>
                </resizer.Section>
            </resizer.Container>
            : (
                <Tabs activeTab={leftTab} onChange={setLeftTab}>
                    {leftTabs}
                    {rightTabs}
                </Tabs>
            )}
    </div>
}<|MERGE_RESOLUTION|>--- conflicted
+++ resolved
@@ -20,7 +20,7 @@
 const RIGHT_PANE_MIN_WIDTH = 400
 
 function renderRightTabs({ compilation }: {
-    compilation?: api.Compilation
+    compilation: api.Compilation | undefined
 }): React.ReactElement<typeof Tab>[] {
     return [
         <Tab
@@ -51,18 +51,14 @@
         <Tab key="about" id="about" label="About" className={styles.about}>
             <AboutScratch
                 scratch={scratch}
-                setScratch={scratch.owner?.is_you ? setScratch : null}
+                setScratch={scratch.owner?.is_you ? setScratch : undefined}
             />
         </Tab>,
         <Tab
             key="source"
             id="source"
             label="Source code"
-<<<<<<< HEAD
             onSelect={() => sourceEditor.current?.focus?.()}
-=======
-            onSelect={() => sourceEditor.current && sourceEditor.current.focus()}
->>>>>>> bf1a8bed
         >
             <Editor
                 instanceRef={sourceEditor}
@@ -81,11 +77,7 @@
             id="context"
             label="Context"
             className={styles.context}
-<<<<<<< HEAD
             onSelect={() => contextEditor.current?.focus?.()}
-=======
-            onSelect={() => contextEditor.current && contextEditor.current.focus()}
->>>>>>> bf1a8bed
         >
             <Editor
                 instanceRef={contextEditor}
@@ -101,13 +93,13 @@
             />
         </Tab>,
         <Tab key="settings" id="settings" label="Scratch settings" className={styles.settingsTab}>
-            <CompilerOpts
+            {scratch.compiler && scratch.compiler_flags && <CompilerOpts
                 platform={scratch.platform}
                 compiler={scratch.compiler}
-                flags={scratch.cc_opts}
+                flags={scratch.compiler_flags}
                 onCompilerChange={value => setScratch({ compiler: value })}
-                onFlagsChange={value => setScratch({ cc_opts: value })}
-            />
+                onFlagsChange={value => setScratch({ compiler_flags: value })}
+            />}
         </Tab>,
     ]
 }
@@ -127,75 +119,6 @@
     const { compilation, isCompiling, compile } = api.useCompilation(scratch)
     const [leftTab, setLeftTab] = useState("source")
     const [rightTab, setRightTab] = useState("diff")
-<<<<<<< HEAD
-=======
-    const [isForking, setIsForking] = useState(false)
-
-    // TODO: remove once scratch.compiler is no longer nullable
-    const setCompilerOpts = ({ compiler, compiler_flags }: CompilerOptsT) => {
-        setScratch({
-            compiler,
-            compiler_flags,
-        })
-        if (scratch.owner?.is_you)
-            saveScratch()
-    }
-
-    useEffect(() => {
-        const handler = (event: KeyboardEvent) => {
-            if ((event.ctrlKey || event.metaKey) && event.key == "s") {
-                event.preventDefault()
-
-                if (!isSaved && scratch.owner?.is_you) {
-                    saveScratch()
-                }
-            }
-        }
-
-        document.addEventListener("keydown", handler)
-        return () => document.removeEventListener("keydown", handler)
-    })
-
-    useDeepCompareEffect(() => {
-        if (scratch) {
-            document.title = scratch.name || "Untitled scratch"
-
-            if (!isSaved) {
-                document.title += " (unsaved changes)"
-            }
-
-            document.title += " | decomp.me"
-        }
-    }, [scratch || {}, isSaved])
-
-    useWarnBeforeUnload(
-        !isSaved && !isForking,
-        scratch.owner?.is_you
-            ? "You have not saved your changes to this scratch. Discard changes?"
-            : "You have edited this scratch but not saved it in a fork. Discard changes?",
-    )
-
-    // Claim the scratch
-    if (tryClaim && !savedScratch?.owner && typeof window !== "undefined") {
-        if (isClaiming) {
-            // Promise that never resolves, since the page will reload when the claim is done
-            throw new Promise(() => {})
-        }
-
-        console.log("Claiming scratch", savedScratch)
-        isClaiming = true
-
-        throw api.post(`/scratch/${scratch.slug}/claim`, {})
-            .then(({ success }) => {
-                if (!success)
-                    return Promise.reject(new Error("Scratch already claimed"))
-            })
-            .catch(console.error)
-            .then(() => {
-                window.location.reload()
-            })
-    }
->>>>>>> bf1a8bed
 
     const leftTabs = renderLeftTabs({
         scratch,
@@ -254,7 +177,7 @@
             </AsyncButton>}
         </div>
 
-        {container.width > (LEFT_PANE_MIN_WIDTH + RIGHT_PANE_MIN_WIDTH)
+        {(container.width ?? 0) > (LEFT_PANE_MIN_WIDTH + RIGHT_PANE_MIN_WIDTH)
             ? <resizer.Container className={styles.resizer}>
                 <resizer.Section minSize={LEFT_PANE_MIN_WIDTH}>
                     <resizer.Container vertical style={{ height: "100%" }}>
