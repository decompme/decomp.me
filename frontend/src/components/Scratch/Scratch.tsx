--- conflicted
+++ resolved
@@ -154,23 +154,12 @@
 
     const [saveSource, saveContext] = useLanguageServer(languageServerEnabledSetting, scratch, sourceEditor, contextEditor)
 
-<<<<<<< HEAD
-    const [lastGoodScore, setLastGoodScore] = useState<number>(scratch.score)
-    const [lastGoodMaxScore, setLastGoodMaxScore] = useState<number>(scratch.max_score)
-    useEffect(() => {
-        if (compilation?.success) {
-            setLastGoodScore(compilation.diff_output.current_score)
-            setLastGoodMaxScore(compilation.diff_output.max_score)
-        }
-    }, [compilation?.diff_output?.current_score, compilation?.diff_output?.max_score, compilation?.success])
-=======
     const lastGoodScore = useRef<number>(scratch.score)
     const lastGoodMaxScore = useRef<number>(scratch.max_score)
     if (compilation?.success) {
         lastGoodScore.current = compilation?.diff_output?.current_score
         lastGoodMaxScore.current = compilation?.diff_output?.max_score
     }
->>>>>>> 66c892f4
 
     // TODO: CustomLayout should handle adding/removing tabs
     const [decompilationTabEnabled, setDecompilationTabEnabled] = useState(false)
