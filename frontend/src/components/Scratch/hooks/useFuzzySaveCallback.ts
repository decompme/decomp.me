import { useCallback } from "react"

import * as api from "../../../lib/api"

export enum FuzzySaveAction {
    CLAIM,
    SAVE,
    FORK,
    NONE,
}

<<<<<<< HEAD
export default function useFuzzySaveCallback(
    scratch: api.Scratch,
    setScratch: (partial: Partial<api.Scratch>) => void,
): [FuzzySaveAction, () => void] {
=======
export default function useFuzzySaveCallback(scratch: api.Scratch): [FuzzySaveAction, () => Promise<void>] {
>>>>>>> 958730e3
    const saveScratch = api.useSaveScratch(scratch)
    const forkScratch = api.useForkScratchAndGo(scratch)
    const userIsYou = api.useUserIsYou()

    let action = FuzzySaveAction.NONE
    if (!scratch.owner) {
        action = FuzzySaveAction.CLAIM
    } else if (userIsYou(scratch.owner)) {
        action = FuzzySaveAction.SAVE
    } else {
        action = FuzzySaveAction.FORK
    }

    return [
        action,
        useCallback(async () => {
            switch (action) {
            case FuzzySaveAction.CLAIM:
                await api.claimScratch(scratch)
                // fallthrough
            case FuzzySaveAction.SAVE:
                setScratch(await saveScratch())
                break
            case FuzzySaveAction.FORK:
                await forkScratch()
                break
            case FuzzySaveAction.NONE:
                break
            }
        }, [action, forkScratch, saveScratch, scratch, setScratch]),
    ]
}<|MERGE_RESOLUTION|>--- conflicted
+++ resolved
@@ -9,14 +9,10 @@
     NONE,
 }
 
-<<<<<<< HEAD
 export default function useFuzzySaveCallback(
     scratch: api.Scratch,
     setScratch: (partial: Partial<api.Scratch>) => void,
-): [FuzzySaveAction, () => void] {
-=======
-export default function useFuzzySaveCallback(scratch: api.Scratch): [FuzzySaveAction, () => Promise<void>] {
->>>>>>> 958730e3
+): [FuzzySaveAction, () => Promise<void>] {
     const saveScratch = api.useSaveScratch(scratch)
     const forkScratch = api.useForkScratchAndGo(scratch)
     const userIsYou = api.useUserIsYou()
