--- conflicted
+++ resolved
@@ -103,12 +103,8 @@
 }: Props) {
     const userIsYou = api.useUserIsYou()
     const forkScratch = api.useForkScratchAndGo(scratch)
-<<<<<<< HEAD
     const [fuzzySaveAction, fuzzySaveScratch] = useFuzzySaveCallback(scratch, setScratch)
-=======
-    const [fuzzySaveAction, fuzzySaveScratch] = useFuzzySaveCallback(scratch)
     const [isSaving, setIsSaving] = useState(false)
->>>>>>> 958730e3
 
     const [isMenuOpen, setMenuOpen] = useState(false)
     const { renderLayer, triggerProps, layerProps } = useLayer({
@@ -215,11 +211,7 @@
                 </div>
                 {isMounted && <>
                     {<CompileScratchButton compile={compile} isCompiling={isCompiling} />}
-<<<<<<< HEAD
-                    {userIsYou(scratch.owner) && <SaveScratchButton compile={compile} scratch={scratch} setScratch={setScratch} />}
-=======
-                    {userIsYou(scratch.owner) && <SaveScratchButton compile={compile} scratch={scratch} isSaving={isSaving} />}
->>>>>>> 958730e3
+                    {userIsYou(scratch.owner) && <SaveScratchButton compile={compile} scratch={scratch} setScratch={setScratch} isSaving={isSaving} />}
                     {!scratch.owner && <ClaimScratchButton scratch={scratch} />}
                     {scratch.owner && !userIsYou(scratch.owner) && <ForkScratchButton scratch={scratch} />}
                     <LoginState className={styles.loginState} />
