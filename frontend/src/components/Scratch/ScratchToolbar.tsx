--- conflicted
+++ resolved
@@ -195,15 +195,9 @@
                             <DownloadIcon />
                             Export as ZIP...
                         </ButtonItem>
-<<<<<<< HEAD
                         <ButtonItem onTrigger={() => setDecompileOpen(true)}>
-                            <TrashIcon />
-                            Reset source code...
-=======
-                        <ButtonItem onTrigger={() => setResetOpen(true)}>
                             <IterationsIcon />
                             Rerun decompilation...
->>>>>>> cbefaea9
                         </ButtonItem>
                         <hr />
                         <ButtonItem onTrigger={() => setPreferencesOpen(true)} shortcutKeys={[SpecialKey.CTRL_COMMAND, ","]}>
