import { useEffect, useRef, useState } from "react"

import { DownloadIcon, GearIcon, IterationsIcon, RepoForkedIcon, TrashIcon, UploadIcon } from "@primer/octicons-react"
import classNames from "classnames"
import ContentEditable from "react-contenteditable"

import * as api from "../../lib/api"
import { useAutoRecompileSetting } from "../../lib/settings"
import Breadcrumbs from "../Breadcrumbs"
import Nav from "../Nav"
import { SpecialKey, useShortcut } from "../Shortcut"
import UserAvatar from "../user/UserAvatar"

import ClaimScratchButton from "./buttons/ClaimScratchButton"
import CompileScratchButton from "./buttons/CompileScratchButton"
import ForkScratchButton from "./buttons/ForkScratchButton"
import SaveScratchButton from "./buttons/SaveScratchButton"
import useFuzzySaveCallback, { FuzzySaveAction } from "./hooks/useFuzzySaveCallback"
import ScratchDecompileModal from "./ScratchDecompileModal"
import styles from "./ScratchToolbar.module.scss"

// Prevents XSS
function htmlTextOnly(html: string): string {
    return html.replace(/</g, "&lt;").replace(/>/g, "&gt;")
}

function exportScratchZip(scratch: api.Scratch) {
    const url = api.getURL(`${scratch.url}/export`)
    const a = document.createElement("a")
    a.href = url
    a.download = scratch.name + ".zip"
    a.click()
}

async function deleteScratch(scratch: api.Scratch) {
    await api.delete_(scratch.url, {})

    window.location.href = scratch.project ? `/${scratch.project}` : "/"
}

function ScratchName({ name, onChange }: { name: string, onChange?: (name: string) => void }) {
    const [isEditing, setEditing] = useState(false)
    const editableRef = useRef<HTMLDivElement>()

    useEffect(() => {
        const el = editableRef.current

        if (el) {
            const range = document.createRange()
            range.selectNodeContents(el)
            const sel = window.getSelection()
            sel.removeAllRanges()
            sel.addRange(range)
        }
    }, [isEditing])

    if (isEditing) {
        return <ContentEditable
            innerRef={editableRef}
            tagName="div"
            html={htmlTextOnly(name)}
            spellCheck={false}
            className={styles.name}

            onChange={evt => {
                const name = evt.currentTarget.innerText as string
                if (name.length != 0)
                    onChange(name)
            }}

            onPaste={evt => {
                // Only allow pasting text, rather than any HTML. This is redundant due
                // to htmlTextOnly but it's nice not to show "<img>" when you paste an image.

                evt.preventDefault()
                const text = evt.clipboardData.getData("text")

                // note: we're using document.execCommand, which is deprecated,
                // but its no big deal if it doesn't work.
                document.execCommand("insertText", false, text)
            }}

            onBlur={() => setEditing(false)}

            onKeyDown={evt => {
                if (evt.key === "Enter") {
                    evt.preventDefault()
                    setEditing(false)
                }
            }}
        />
    } else {
        return <div
            className={classNames(styles.name, { [styles.editable]: !!onChange })}
            onClick={() => {
                if (onChange)
                    setEditing(true)
            }}
        >
            {name}
        </div>
    }
}

export type Props = {
    isCompiling: boolean
    compile: () => Promise<void>
    scratch: Readonly<api.Scratch>
    setScratch: (scratch: Partial<api.Scratch>) => void
    incrementValueVersion: () => void
}

export default function ScratchToolbar({
    isCompiling, compile, scratch, setScratch, incrementValueVersion,
}: Props) {
    const userIsYou = api.useUserIsYou()
    const forkScratch = api.useForkScratchAndGo(scratch)
    const [fuzzySaveAction, fuzzySaveScratch] = useFuzzySaveCallback(scratch, setScratch)
    const [isSaving, setIsSaving] = useState(false)

    const [isDecompileOpen, setDecompileOpen] = useState(false)

    const [isMounted, setMounted] = useState(false)
    useEffect(() => setMounted(true), [])

    const [autoRecompileSetting] = useAutoRecompileSetting()

<<<<<<< HEAD
    return (
        <div className={styles.toolbar}>
            <div className={styles.left}>
                <div className={styles.iconButton} onClick={() => setMenuOpen(!isMenuOpen)} {...triggerProps}>
                    <Frog width={32} height={32} />
                    <TriangleDownIcon />
                </div>
                {isMounted && renderLayer(<div {...layerProps}>
                    <VerticalMenu open={isMenuOpen} setOpen={setMenuOpen}>
                        <LinkItem href="/">
                            <HomeIcon />
                            Dashboard
                        </LinkItem>
                        <LinkItem href="/new">
                            <PlusIcon />
                            New scratch...
                        </LinkItem>
                        <hr />
                        <ButtonItem
                            onTrigger={async () => {
                                setIsSaving(true)
                                await fuzzySaveScratch()
                                setIsSaving(false)
                            }}
                            disabled={scratch.owner && !userIsYou(scratch.owner)}
                            shortcutKeys={
                                (fuzzySaveAction === FuzzySaveAction.SAVE || fuzzySaveAction === FuzzySaveAction.NONE)
                                && [SpecialKey.CTRL_COMMAND, "S"]
                            }
                        >
                            <UploadIcon />
                            Save
                        </ButtonItem>
                        <ButtonItem
                            onTrigger={forkScratch}
                            shortcutKeys={fuzzySaveAction === FuzzySaveAction.FORK && [SpecialKey.CTRL_COMMAND, "S"]}
                        >
                            <RepoForkedIcon />
                            Fork
                        </ButtonItem>
                        <ButtonItem
                            onTrigger={compile}
                            shortcutKeys={[SpecialKey.CTRL_COMMAND, "J"]}
                        >
                            <SyncIcon />
                            Compile
                        </ButtonItem>
                        {scratch.owner && userIsYou(scratch.owner) && <ButtonItem onTrigger={event => {
                            if (event.shiftKey || confirm("Are you sure you want to delete this scratch? This action cannot be undone.")) {
                                deleteScratch(scratch)
                            }
                        }}>
                            <TrashIcon />
                            Delete scratch
                        </ButtonItem>}
                        <hr />
                        <ButtonItem onTrigger={() => {
                            plausible("exportScratchZip", { props: { scratch: scratch.html_url } })
                            exportScratchZip(scratch)
                        }}>
                            <DownloadIcon />
                            Export as ZIP...
                        </ButtonItem>
                        <ButtonItem onTrigger={() => setDecompileOpen(true)}>
                            <IterationsIcon />
                            Rerun decompilation...
                        </ButtonItem>
                        <hr />
                        <ButtonItem onTrigger={async () => window.open("/settings")}>
                            <GearIcon />
                            Settings...
                        </ButtonItem>
                        <hr />
                        <LinkItem href="https://github.com/decompme/decomp.me">
                            <MarkGithubIcon />
                            Contribute to decomp.me
                        </LinkItem>
                        <LinkItem href="https://discord.gg/sutqNShRRs">
                            <DiscordIcon width={16} height={16} />
                            Join the Discord server
                        </LinkItem>
                        <LinkItem href="/credits">
                            <PeopleIcon /> Credits
                        </LinkItem>
                    </VerticalMenu>
                </div>)}
                <Search className={styles.search} />
            </div>
            <div className={styles.grow} />
            <div className={styles.center}>
                <div className={styles.icons}>
                    <ScratchIcon size={20} scratch={scratch} />
                </div>
                <ScratchName
                    name={scratch.name}
                    onChange={userIsYou(scratch.owner) && (name => setScratch({ name }))}
                />
            </div>
            <div className={styles.grow} />
            <div className={styles.right}>
                <div className={styles.grow} />
                {isMounted && <>
                    {!autoRecompileSetting && <CompileScratchButton compile={compile} isCompiling={isCompiling} />}
                    {fuzzySaveAction === FuzzySaveAction.SAVE && <SaveScratchButton compile={compile} scratch={scratch} setScratch={setScratch} isSaving={isSaving} />}
                    {fuzzySaveAction === FuzzySaveAction.CLAIM && <ClaimScratchButton scratch={scratch} />}
                    {fuzzySaveAction === FuzzySaveAction.FORK && <ForkScratchButton scratch={scratch} />}
                    <LoginState className={styles.loginState} />
                </>}
            </div>
            <ScratchDecompileModal
                open={isDecompileOpen}
                onClose={() => setDecompileOpen(false)}
                scratch={scratch}
                setSourceCode={source_code => setScratch({ source_code })}
            />
        </div>
    )
=======
    const fuzzyShortcut = useShortcut([SpecialKey.CTRL_COMMAND, "S"], () => {
        fuzzySaveScratch()
    })

    return <>
        <Nav>
            <div className={styles.toolbar}>
                <Breadcrumbs className={styles.breadcrumbs} pages={[
                    scratch.owner && {
                        label: <>
                            <UserAvatar user={scratch.owner} />
                            <span style={{ marginLeft: "6px" }} />
                            {scratch.owner.username}
                        </>,
                        href: !scratch.owner.is_anonymous && `/u/${scratch.owner.username}`,
                    },
                    {
                        label: <ScratchName
                            name={scratch.name}
                            onChange={userIsYou(scratch.owner) && (name => setScratch({ name }))}
                        />,
                    },
                ].filter(Boolean)} />
                <div className={styles.grow} />
                <div className={styles.right}>
                    {isMounted && <>
                        {!autoRecompileSetting && <CompileScratchButton compile={compile} isCompiling={isCompiling} />}
                        {fuzzySaveAction === FuzzySaveAction.SAVE && <SaveScratchButton compile={compile} scratch={scratch} setScratch={setScratch} isSaving={isSaving} />}
                        {fuzzySaveAction === FuzzySaveAction.CLAIM && <ClaimScratchButton scratch={scratch} />}
                        {fuzzySaveAction === FuzzySaveAction.FORK && <ForkScratchButton scratch={scratch} />}
                    </>}
                </div>
                <ScratchPreferencesModal open={isPreferencesOpen} onClose={() => setPreferencesOpen(false)} />
                <ScratchDecompileModal
                    open={isDecompileOpen}
                    onClose={() => setDecompileOpen(false)}
                    scratch={scratch}
                    setSourceCode={source_code => {
                        setScratch({ source_code })
                        incrementValueVersion()
                    }}
                />
            </div>
        </Nav>

        <ul className={styles.actions}>
            {scratch.owner && userIsYou(scratch.owner) && <li>
                <button
                    onClick={async () => {
                        setIsSaving(true)
                        await fuzzySaveScratch()
                        setIsSaving(false)
                    }}
                    disabled={isSaving}
                    title={fuzzyShortcut}
                >
                    <UploadIcon />
                    Save
                </button>
            </li>}
            <li>
                <button
                    onClick={forkScratch}
                    title={fuzzySaveAction === FuzzySaveAction.FORK && fuzzyShortcut}
                >
                    <RepoForkedIcon />
                    Fork
                </button>
            </li>
            {scratch.owner && userIsYou(scratch.owner) && <li>
                <button onClick={event => {
                    if (event.shiftKey || confirm("Are you sure you want to delete this scratch? This action cannot be undone.")) {
                        deleteScratch(scratch)
                    }
                }}>
                    <TrashIcon />
                    Delete
                </button>
            </li>}
            <li className={styles.separator} />
            <li>
                <button onClick={() => exportScratchZip(scratch)}>
                    <DownloadIcon />
                    Export..
                </button>
            </li>
            <li>
                <button onClick={() => setDecompileOpen(true)}>
                    <IterationsIcon />
                    Re-decompile..
                </button>
            </li>
            <li className={styles.separator} />
            <li>
                <button onClick={() => setPreferencesOpen(true)}>
                    <GearIcon />
                    Preferences
                </button>
            </li>
        </ul>
    </>
>>>>>>> e012b47a
}<|MERGE_RESOLUTION|>--- conflicted
+++ resolved
@@ -125,125 +125,6 @@
 
     const [autoRecompileSetting] = useAutoRecompileSetting()
 
-<<<<<<< HEAD
-    return (
-        <div className={styles.toolbar}>
-            <div className={styles.left}>
-                <div className={styles.iconButton} onClick={() => setMenuOpen(!isMenuOpen)} {...triggerProps}>
-                    <Frog width={32} height={32} />
-                    <TriangleDownIcon />
-                </div>
-                {isMounted && renderLayer(<div {...layerProps}>
-                    <VerticalMenu open={isMenuOpen} setOpen={setMenuOpen}>
-                        <LinkItem href="/">
-                            <HomeIcon />
-                            Dashboard
-                        </LinkItem>
-                        <LinkItem href="/new">
-                            <PlusIcon />
-                            New scratch...
-                        </LinkItem>
-                        <hr />
-                        <ButtonItem
-                            onTrigger={async () => {
-                                setIsSaving(true)
-                                await fuzzySaveScratch()
-                                setIsSaving(false)
-                            }}
-                            disabled={scratch.owner && !userIsYou(scratch.owner)}
-                            shortcutKeys={
-                                (fuzzySaveAction === FuzzySaveAction.SAVE || fuzzySaveAction === FuzzySaveAction.NONE)
-                                && [SpecialKey.CTRL_COMMAND, "S"]
-                            }
-                        >
-                            <UploadIcon />
-                            Save
-                        </ButtonItem>
-                        <ButtonItem
-                            onTrigger={forkScratch}
-                            shortcutKeys={fuzzySaveAction === FuzzySaveAction.FORK && [SpecialKey.CTRL_COMMAND, "S"]}
-                        >
-                            <RepoForkedIcon />
-                            Fork
-                        </ButtonItem>
-                        <ButtonItem
-                            onTrigger={compile}
-                            shortcutKeys={[SpecialKey.CTRL_COMMAND, "J"]}
-                        >
-                            <SyncIcon />
-                            Compile
-                        </ButtonItem>
-                        {scratch.owner && userIsYou(scratch.owner) && <ButtonItem onTrigger={event => {
-                            if (event.shiftKey || confirm("Are you sure you want to delete this scratch? This action cannot be undone.")) {
-                                deleteScratch(scratch)
-                            }
-                        }}>
-                            <TrashIcon />
-                            Delete scratch
-                        </ButtonItem>}
-                        <hr />
-                        <ButtonItem onTrigger={() => {
-                            plausible("exportScratchZip", { props: { scratch: scratch.html_url } })
-                            exportScratchZip(scratch)
-                        }}>
-                            <DownloadIcon />
-                            Export as ZIP...
-                        </ButtonItem>
-                        <ButtonItem onTrigger={() => setDecompileOpen(true)}>
-                            <IterationsIcon />
-                            Rerun decompilation...
-                        </ButtonItem>
-                        <hr />
-                        <ButtonItem onTrigger={async () => window.open("/settings")}>
-                            <GearIcon />
-                            Settings...
-                        </ButtonItem>
-                        <hr />
-                        <LinkItem href="https://github.com/decompme/decomp.me">
-                            <MarkGithubIcon />
-                            Contribute to decomp.me
-                        </LinkItem>
-                        <LinkItem href="https://discord.gg/sutqNShRRs">
-                            <DiscordIcon width={16} height={16} />
-                            Join the Discord server
-                        </LinkItem>
-                        <LinkItem href="/credits">
-                            <PeopleIcon /> Credits
-                        </LinkItem>
-                    </VerticalMenu>
-                </div>)}
-                <Search className={styles.search} />
-            </div>
-            <div className={styles.grow} />
-            <div className={styles.center}>
-                <div className={styles.icons}>
-                    <ScratchIcon size={20} scratch={scratch} />
-                </div>
-                <ScratchName
-                    name={scratch.name}
-                    onChange={userIsYou(scratch.owner) && (name => setScratch({ name }))}
-                />
-            </div>
-            <div className={styles.grow} />
-            <div className={styles.right}>
-                <div className={styles.grow} />
-                {isMounted && <>
-                    {!autoRecompileSetting && <CompileScratchButton compile={compile} isCompiling={isCompiling} />}
-                    {fuzzySaveAction === FuzzySaveAction.SAVE && <SaveScratchButton compile={compile} scratch={scratch} setScratch={setScratch} isSaving={isSaving} />}
-                    {fuzzySaveAction === FuzzySaveAction.CLAIM && <ClaimScratchButton scratch={scratch} />}
-                    {fuzzySaveAction === FuzzySaveAction.FORK && <ForkScratchButton scratch={scratch} />}
-                    <LoginState className={styles.loginState} />
-                </>}
-            </div>
-            <ScratchDecompileModal
-                open={isDecompileOpen}
-                onClose={() => setDecompileOpen(false)}
-                scratch={scratch}
-                setSourceCode={source_code => setScratch({ source_code })}
-            />
-        </div>
-    )
-=======
     const fuzzyShortcut = useShortcut([SpecialKey.CTRL_COMMAND, "S"], () => {
         fuzzySaveScratch()
     })
@@ -276,7 +157,6 @@
                         {fuzzySaveAction === FuzzySaveAction.FORK && <ForkScratchButton scratch={scratch} />}
                     </>}
                 </div>
-                <ScratchPreferencesModal open={isPreferencesOpen} onClose={() => setPreferencesOpen(false)} />
                 <ScratchDecompileModal
                     open={isDecompileOpen}
                     onClose={() => setDecompileOpen(false)}
@@ -338,12 +218,11 @@
             </li>
             <li className={styles.separator} />
             <li>
-                <button onClick={() => setPreferencesOpen(true)}>
+                <button onClick={() => window.open("/settings")}>
                     <GearIcon />
                     Preferences
                 </button>
             </li>
         </ul>
     </>
->>>>>>> e012b47a
 }