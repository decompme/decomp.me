import { useEffect, useRef, useState } from "react"

import { DownloadIcon, GearIcon, HomeIcon, MarkGithubIcon, PeopleIcon, PlusIcon, RepoForkedIcon, SyncIcon, TriangleDownIcon, UploadIcon } from "@primer/octicons-react"
import classNames from "classnames"
import { usePlausible } from "next-plausible"
import ContentEditable from "react-contenteditable"
import { useLayer } from "react-laag"

import * as api from "../../lib/api"
import DiscordIcon from "../discord.svg"
import Frog from "../Nav/frog.svg"
import LoginState from "../Nav/LoginState"
import Search from "../Nav/Search"
import PlatformIcon from "../PlatformSelect/PlatformIcon"
import ProjectIcon from "../ProjectIcon"
import { SpecialKey } from "../Shortcut"
import VerticalMenu, { ButtonItem, LinkItem } from "../VerticalMenu"

import ClaimScratchButton from "./buttons/ClaimScratchButton"
import CompileScratchButton from "./buttons/CompileScratchButton"
import ForkScratchButton from "./buttons/ForkScratchButton"
import SaveScratchButton from "./buttons/SaveScratchButton"
import useFuzzySaveCallback, { FuzzySaveAction } from "./hooks/useFuzzySaveCallback"
import ScratchPreferencesModal from "./ScratchPreferencesModal"
import styles from "./ScratchToolbar.module.scss"

// Prevents XSS
function htmlTextOnly(html: string): string {
    return html.replace(/</g, "&lt;").replace(/>/g, "&gt;")
}

function exportScratchZip(scratch: api.Scratch) {
    const url = `${scratch.url}/export`
    const a = document.createElement("a")
    a.href = url
    a.download = scratch.name + ".zip"
    a.click()
}

function ScratchIcon({ scratch }: { scratch: api.TerseScratch }) {
    if (scratch.project) {
        return <ProjectIcon size={20} projectUrl={scratch.project} />
    } else {
        return <PlatformIcon size={20} platform={scratch.platform} />
    }
}

function ScratchName({ name, onChange }: { name: string, onChange?: (name: string) => void }) {
    const [isEditing, setEditing] = useState(false)
    const editableRef = useRef<HTMLDivElement>()

    useEffect(() => {
        const el = editableRef.current

        if (el) {
            const range = document.createRange()
            range.selectNodeContents(el)
            const sel = window.getSelection()
            sel.removeAllRanges()
            sel.addRange(range)
        }
    }, [isEditing])

    if (isEditing) {
        return <ContentEditable
            innerRef={editableRef}
            tagName="div"
            html={htmlTextOnly(name)}
            spellCheck={false}
            className={styles.name}

            onChange={evt => {
                const name = evt.currentTarget.innerText as string
                if (name.length != 0)
                    onChange(name)
            }}

            onPaste={evt => {
                // Only allow pasting text, rather than any HTML. This is redundant due
                // to htmlTextOnly but it's nice not to show "<img>" when you paste an image.

                evt.preventDefault()
                const text = evt.clipboardData.getData("text")

                // note: we're using document.execCommand, which is deprecated,
                // but its no big deal if it doesn't work.
                document.execCommand("insertText", false, text)
            }}

            onBlur={() => setEditing(false)}
        />
    } else {
        return <div
            className={classNames(styles.name, { [styles.editable]: !!onChange })}
            onClick={() => {
                if (onChange)
                    setEditing(true)
            }}
        >
            {name}
        </div>
    }
}

export type Props = {
    isCompiling: boolean
    compile: () => Promise<void>
    scratch: Readonly<api.Scratch>
    setScratch: (scratch: Partial<api.Scratch>) => void
}

export default function ScratchToolbar({
    isCompiling, compile, scratch, setScratch,
}: Props) {
    const userIsYou = api.useUserIsYou()
    const forkScratch = api.useForkScratchAndGo(scratch)
    const [fuzzySaveAction, fuzzySaveScratch] = useFuzzySaveCallback(scratch, setScratch)
    const [isSaving, setIsSaving] = useState(false)
    const plausible = usePlausible()

    const [isMenuOpen, setMenuOpen] = useState(false)
    const { renderLayer, triggerProps, layerProps } = useLayer({
        isOpen: isMenuOpen,
        onOutsideClick: () => setMenuOpen(false),
        overflowContainer: false,
        auto: false,
        placement: "bottom-start",
        triggerOffset: 4,
    })

    const [isPreferencesOpen, setPreferencesOpen] = useState(false)

    const [isMounted, setMounted] = useState(false)
    useEffect(() => setMounted(true), [])

    return (
        <div className={styles.toolbar}>
            <div className={styles.left}>
                <div className={styles.iconButton} onClick={() => setMenuOpen(!isMenuOpen)} {...triggerProps}>
                    <Frog width={32} height={32} />
                    <TriangleDownIcon />
                </div>
                {isMounted && renderLayer(<div {...layerProps}>
                    <VerticalMenu open={isMenuOpen} setOpen={setMenuOpen}>
                        <LinkItem href="/">
                            <HomeIcon />
<<<<<<< HEAD
                            Dashboard
=======
                            Home
>>>>>>> 85e048d9
                        </LinkItem>
                        <LinkItem href="/new">
                            <PlusIcon />
                            New scratch...
                        </LinkItem>
                        <hr />
                        <ButtonItem
                            onTrigger={async () => {
                                setIsSaving(true)
                                await fuzzySaveScratch()
                                setIsSaving(false)
                            }}
                            disabled={(scratch.owner && !userIsYou(scratch.owner)) || !!scratch.project}
                            shortcutKeys={
                                (fuzzySaveAction === FuzzySaveAction.SAVE || fuzzySaveAction === FuzzySaveAction.NONE)
                                && [SpecialKey.CTRL_COMMAND, "S"]
                            }
                        >
                            <UploadIcon />
                            Save
                        </ButtonItem>
                        <ButtonItem
                            onTrigger={forkScratch}
                            shortcutKeys={fuzzySaveAction === FuzzySaveAction.FORK && [SpecialKey.CTRL_COMMAND, "S"]}
                        >
                            <RepoForkedIcon />
                            Fork
                        </ButtonItem>
                        <ButtonItem
                            onTrigger={compile}
                            shortcutKeys={[SpecialKey.CTRL_COMMAND, "J"]}
                        >
                            <SyncIcon />
                            Compile
                        </ButtonItem>
                        <hr />
                        <ButtonItem onTrigger={() => {
                            plausible("exportScratchZip", { props: { scratch: scratch.html_url } })
                            exportScratchZip(scratch)
                        }}>
                            <DownloadIcon />
                            Export as ZIP...
                        </ButtonItem>
                        <hr />
                        <ButtonItem onTrigger={() => setPreferencesOpen(true)} shortcutKeys={[SpecialKey.CTRL_COMMAND, ","]}>
                            <GearIcon />
                            Preferences...
                        </ButtonItem>
                        <hr />
                        <LinkItem href="https://github.com/decompme/decomp.me">
                            <MarkGithubIcon />
                            Contribute to decomp.me
                        </LinkItem>
                        <LinkItem href="https://discord.gg/sutqNShRRs">
                            <DiscordIcon width={16} height={16} />
                            Join the Discord server
                        </LinkItem>
                        <LinkItem href="/credits">
                            <PeopleIcon /> Credits
                        </LinkItem>
                    </VerticalMenu>
                </div>)}
                <Search className={styles.search} />
            </div>
            <div className={styles.grow} />
            <div className={styles.center}>
                <div className={styles.icons}>
                    <ScratchIcon scratch={scratch} />
                </div>
                <ScratchName
                    name={scratch.name}
                    onChange={userIsYou(scratch.owner) && (name => setScratch({ name }))}
                />
            </div>
            <div className={styles.grow} />
            <div className={styles.right}>
                <div className={styles.grow} />
                <div className={styles.iconButton} onClick={() => setPreferencesOpen(true)}>
                    <GearIcon size={16} />
                </div>
                {isMounted && <>
                    {<CompileScratchButton compile={compile} isCompiling={isCompiling} />}
                    {fuzzySaveAction === FuzzySaveAction.SAVE && <SaveScratchButton compile={compile} scratch={scratch} setScratch={setScratch} isSaving={isSaving} />}
                    {fuzzySaveAction === FuzzySaveAction.CLAIM && <ClaimScratchButton scratch={scratch} />}
                    {fuzzySaveAction === FuzzySaveAction.FORK && <ForkScratchButton scratch={scratch} />}
                    <LoginState className={styles.loginState} />
                </>}
            </div>
            <ScratchPreferencesModal open={isPreferencesOpen} onClose={() => setPreferencesOpen(false)} />
        </div>
    )
}<|MERGE_RESOLUTION|>--- conflicted
+++ resolved
@@ -144,11 +144,7 @@
                     <VerticalMenu open={isMenuOpen} setOpen={setMenuOpen}>
                         <LinkItem href="/">
                             <HomeIcon />
-<<<<<<< HEAD
                             Dashboard
-=======
-                            Home
->>>>>>> 85e048d9
                         </LinkItem>
                         <LinkItem href="/new">
                             <PlusIcon />
