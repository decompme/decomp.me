import { ForwardedRef, forwardRef } from "react"

import classNames from "classnames"

import styles from "./Button.module.scss"

const Button = forwardRef(function Button({
    children,
    onClick,
    className,
    disabled,
    primary,
}: Props, ref: ForwardedRef<HTMLButtonElement>) {
    return <button
        ref={ref}
        className={classNames(className, styles.btn, {
            [styles.primary]: primary,
        })}
        onClick={event => {
            if (!disabled && onClick) {
                onClick(event)
            }
        }}
        disabled={disabled}
    >
        {children}
    </button>
})

export type Props = {
<<<<<<< HEAD
    children: React.ReactNode
=======
    children?: React.ReactNode
>>>>>>> 85e048d9
    onClick?: (event: React.MouseEvent<HTMLButtonElement>) => void
    className?: string
    disabled?: boolean
    primary?: boolean
}

export default Button<|MERGE_RESOLUTION|>--- conflicted
+++ resolved
@@ -28,11 +28,7 @@
 })
 
 export type Props = {
-<<<<<<< HEAD
-    children: React.ReactNode
-=======
     children?: React.ReactNode
->>>>>>> 85e048d9
     onClick?: (event: React.MouseEvent<HTMLButtonElement>) => void
     className?: string
     disabled?: boolean
