import { useState } from "react"

import Image from "next/image"

<<<<<<< HEAD
import { useLayer } from "react-laag"

=======
>>>>>>> ad5b5c20
import * as api from "../../lib/api"
import GitHubLoginButton from "../GitHubLoginButton"

import styles from "./LoginState.module.scss"
<<<<<<< HEAD
import UserMenu from "./UserMenu"

export default function LoginState() {
    const user = api.useThisUser()
    const [isUserMenuOpen, setUserMenuOpen] = useState(false)

    const { renderLayer, triggerProps, layerProps } = useLayer({
        isOpen: isUserMenuOpen,
        onOutsideClick: () => setUserMenuOpen(false),
        overflowContainer: false,
        auto: false,
        placement: "bottom-end",
        triggerOffset: 2,
    })
=======

export type Props = {
    onChange: (user: api.AnonymousUser | api.User) => void
}

export default function LoginState({ onChange }: Props) {
    const user = api.useThisUser()

    useEffect(() => {
        if (user) {
            onChange(user)
        }
    }, [user, onChange])
>>>>>>> ad5b5c20

    if (!user) {
        // Loading...
        return <div />
    } else if (user && !api.isAnonUser(user) && user.username) {
        return <div
            title={`@${user.username}`}
            className={styles.user}
            onClick={() => setUserMenuOpen(true)}
            {...triggerProps}
        >
            {user.avatar_url && <Image
                className={styles.avatar}
                src={user.avatar_url}
                alt={user.username}
                width={24}
                height={24}
                priority
            />}
            {renderLayer(<div {...layerProps}>
                {isUserMenuOpen && <UserMenu close={() => setUserMenuOpen(false)} />}
            </div>)}
        </div>
    } else {
        return <div>
            <GitHubLoginButton label="Sign in" popup={true} />
        </div>
    }
}<|MERGE_RESOLUTION|>--- conflicted
+++ resolved
@@ -2,16 +2,12 @@
 
 import Image from "next/image"
 
-<<<<<<< HEAD
 import { useLayer } from "react-laag"
 
-=======
->>>>>>> ad5b5c20
 import * as api from "../../lib/api"
 import GitHubLoginButton from "../GitHubLoginButton"
 
 import styles from "./LoginState.module.scss"
-<<<<<<< HEAD
 import UserMenu from "./UserMenu"
 
 export default function LoginState() {
@@ -26,21 +22,6 @@
         placement: "bottom-end",
         triggerOffset: 2,
     })
-=======
-
-export type Props = {
-    onChange: (user: api.AnonymousUser | api.User) => void
-}
-
-export default function LoginState({ onChange }: Props) {
-    const user = api.useThisUser()
-
-    useEffect(() => {
-        if (user) {
-            onChange(user)
-        }
-    }, [user, onChange])
->>>>>>> ad5b5c20
 
     if (!user) {
         // Loading...
