--- conflicted
+++ resolved
@@ -159,11 +159,7 @@
         }}
     >
         {diff?.rows && <AutoSizer>
-<<<<<<< HEAD
-            {({ height, width }: { height: number, width: number }) => (
-=======
             {({ height, width }: {height: number|undefined, width:number|undefined}) => (
->>>>>>> 7c616c51
                 <FixedSizeList
                     className={styles.body}
                     itemCount={diff.rows.length}
