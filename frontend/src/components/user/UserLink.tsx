--- conflicted
+++ resolved
@@ -24,11 +24,7 @@
 
     if (api.isAnonUser(user)) {
         return <a className={styles.user}>
-<<<<<<< HEAD
-            <span>{userIsYou(user) ? "You" : "Anon"}</span>
-=======
             <span>{userIsYou(user) ? "anon (you)" : "anon"}</span>
->>>>>>> 85e048d9
         </a>
     } else {
         return <Link href={`/u/${user.username}`}>
