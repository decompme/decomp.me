--- conflicted
+++ resolved
@@ -117,14 +117,9 @@
 
         const preset = presets.find(p => p.name === (e.target as HTMLSelectElement).value)
 
-<<<<<<< HEAD
         if (preset) {
-            setOpts(preset.opts)
-            setCompiler(preset.compiler)
+            setPreset(preset)
         }
-=======
-        setPreset(preset)
->>>>>>> 8e72993e
     }}>
         {!selectedPreset && <option value="custom" selected>Custom</option>}
         {presets.map(preset =>
