<<<<<<< HEAD
=======

import * as api from "../../lib/api"
>>>>>>> 6bc54d77
import Select from "../Select"

export default function PresetSelect({ className, platform, flags, setPreset, serverPresets }: {
    className?: string
    platform: string
    flags: string
    setPreset: (preset: api.CompilerPreset) => void
    serverPresets?: api.CompilerPreset[]
}) {
    if (!serverPresets)
        serverPresets = api.usePlatforms()[platform].presets

    const selectedPreset = serverPresets.find(p => p.flags === flags)

    return <Select className={className} onChange={e => {
        if ((e.target as HTMLSelectElement).value === "custom") {
            return
        }

        const preset = serverPresets.find(p => p.name === (e.target as HTMLSelectElement).value)

        setPreset(preset)
    }}>
        {!selectedPreset && <option value="custom" selected>Custom</option>}
        {serverPresets.map(preset =>
            <option key={preset.name} value={preset.name} selected={preset === selectedPreset}>
                {preset.name}
            </option>
        )}
    </Select>
}<|MERGE_RESOLUTION|>--- conflicted
+++ resolved
@@ -1,8 +1,4 @@
-<<<<<<< HEAD
-=======
-
 import * as api from "../../lib/api"
->>>>>>> 6bc54d77
 import Select from "../Select"
 
 export default function PresetSelect({ className, platform, flags, setPreset, serverPresets }: {
