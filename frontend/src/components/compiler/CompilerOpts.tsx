--- conflicted
+++ resolved
@@ -11,7 +11,10 @@
     setFlag(flag: string, value: boolean): void
 }
 
-const OptsContext = createContext<IOptsContext>(undefined)
+const OptsContext = createContext<IOptsContext>({
+    checkFlag: () => false,
+    setFlag: () => {},
+})
 
 export function Checkbox({ flag, description }) {
     const { checkFlag, setFlag } = useContext(OptsContext)
@@ -55,14 +58,6 @@
     </option>
 }
 
-<<<<<<< HEAD
-=======
-export type CompilerOptsT = {
-    compiler: string
-    compiler_flags: string
-}
-
->>>>>>> bf1a8bed
 export type Props = {
     compiler: string
     flags: string
@@ -73,7 +68,6 @@
     isPopup?: boolean
 }
 
-<<<<<<< HEAD
 export default function CompilerOpts({ compiler, flags, onCompilerChange, onFlagsChange, platform, title, isPopup }: Props) {
     return <OptsContext.Provider value={{
         checkFlag(flag: string) {
@@ -81,46 +75,16 @@
         },
 
         setFlag(flag: string, enable: boolean) {
-            let split = flags.split(" ")
+            const split = flags.split(" ")
 
-=======
-export default function CompilerOpts({ platform, value, onChange, title, isPopup }: Props) {
-    const compiler = value.compiler
-    let opts = value.compiler_flags
-
-    const setCompiler = (compiler: string) => {
-        onChange({
-            compiler,
-            compiler_flags: opts,
-        })
-    }
-
-    const setOpts = (opts: string) => {
-        onChange({
-            compiler,
-            compiler_flags: opts,
-        })
-    }
-
-    return <OptsContext.Provider value={{
-        checkFlag(flag: string) {
-            return (" " + opts + " ").includes(" " + flag + " ")
-        },
-
-        setFlag(flag: string, enable: boolean) {
->>>>>>> bf1a8bed
             if (enable) {
-                opts = opts + " " + flag
+                flags = flags + " " + flag
             } else {
-                opts = (" " + opts + " ").replace(" " + flag + " ", " ")
+                flags = (" " + flags + " ").replace(" " + flag + " ", " ")
             }
 
-<<<<<<< HEAD
             flags = split.join(" ").trim()
             onFlagsChange(flags)
-=======
-            setOpts(opts.trim())
->>>>>>> bf1a8bed
         },
     }}>
         <div className={styles.header} data-is-popup={isPopup}>
