--- conflicted
+++ resolved
@@ -152,21 +152,11 @@
 }
 
 export type Compilation = {
-    diff_output: string,
     errors: string,
-}
-
-export function isAnonUser(user: User | AnonymousUser): user is AnonymousUser {
-    return user.is_anonymous
-}
-
-<<<<<<< HEAD
-export interface DiffResponse {
-    errors: string | null,
     diff_output: DiffOutput,
 }
 
-export interface DiffOutput {
+export type DiffOutput = {
     arch_str: string,
     current_score: number,
     error: string | null,
@@ -174,20 +164,20 @@
     rows: DiffRow[],
 }
 
-export interface DiffHeader {
+export type DiffHeader = {
     base: DiffText[],
     current: DiffText[],
     previous?: DiffText[],
 }
 
-export interface DiffRow {
+export type DiffRow = {
     key: string,
     base?: DiffCell,
     current?: DiffCell,
     previous?: DiffCell,
 }
 
-export interface DiffCell {
+export type DiffCell = {
     text: DiffText[],
     line?: number,
     branch?: number,
@@ -197,13 +187,19 @@
     src_path?: string,
 }
 
-export interface DiffText {
+export type DiffText = {
     text: string,
     format?: string,
     group?: string,
     index?: number,
     key?: string,
-=======
+}
+
+
+export function isAnonUser(user: User | AnonymousUser): user is AnonymousUser {
+    return user.is_anonymous
+}
+
 function isAbsoluteUrl(maybeUrl: string): boolean {
     return maybeUrl.startsWith("https://") || maybeUrl.startsWith("http://")
 }
@@ -369,5 +365,4 @@
         isCompiling: isCompileRequestPending || debouncedCompile.isPending(),
         error,
     }
->>>>>>> cd8f1324
-}+}
