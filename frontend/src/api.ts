--- conflicted
+++ resolved
@@ -73,11 +73,7 @@
     return await response.json()
 }
 
-<<<<<<< HEAD
 export const getCached = (url: string) => get(url, true)
-=======
-const getCached = (url: string) => get(url, true)
->>>>>>> 4e8b07ef
 
 export async function post(url: string, json: Json) {
     if (url.startsWith("/")) {
@@ -233,13 +229,8 @@
 
     const [isSaved, setIsSaved] = useState(true)
     const [version, setVersion] = useState(0)
-<<<<<<< HEAD
     const [localScratch, setLocalScratch] = useState<Scratch | null>(initialValue)
     const { data, error, mutate } = useSWR<Scratch, ResponseError>(slugOrUrlOrInitialValue, get, {
-=======
-    const [localScratch, setLocalScratch] = useState<Scratch | null>(null)
-    const { data, error, mutate } = useSWR<Scratch, ResponseError>(slugOrUrl, get, {
->>>>>>> 4e8b07ef
         refreshInterval: isSaved ? 5000 : 0,
         onSuccess: scratch => {
             if (!scratch.source_code) {
@@ -389,16 +380,9 @@
     }
 }
 
-<<<<<<< HEAD
-export function useCompilers(): Record<string, { arch: string | null }> {
-    const { data, error } = useSWR("/compilers", getCached, {
-        refreshInterval: 0,
-        revalidateOnFocus: false,
-=======
 export function useCompilers(): Record<string, { arch: string | null }> | null {
     const { data, error } = useSWR("/compilers", get, {
         refreshInterval: 0,
->>>>>>> 4e8b07ef
         onErrorRetry,
     })
 
@@ -406,11 +390,5 @@
         console.error("useCompilers error", error)
     }
 
-<<<<<<< HEAD
-    return data?.compilers || {
-        "gcc2.8.1": { "arch": "mips" },
-    }
-=======
     return data?.compilers ?? null
->>>>>>> 4e8b07ef
 }