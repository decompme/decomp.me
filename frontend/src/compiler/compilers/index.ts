--- conflicted
+++ resolved
@@ -1,8 +1,4 @@
-<<<<<<< HEAD
 import { FunctionComponent } from "react"
-=======
-import { FunctionComponent } from "preact"
->>>>>>> 4e8b07ef
 
 import * as api from "../../api"
 
@@ -25,12 +21,9 @@
 export function useCompilersForArch(arch?: string) {
     const serverCompilers = api.useCompilers()
 
-<<<<<<< HEAD
-=======
     if (!serverCompilers)
         return null
 
->>>>>>> 4e8b07ef
     if (arch)
         return COMPILERS.filter(compiler => serverCompilers[compiler.id]?.arch === arch) // compiler supports this arch
     else
