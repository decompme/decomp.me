--- conflicted
+++ resolved
@@ -175,14 +175,9 @@
     last_updated: string
     compiler: string
     platform: string
-<<<<<<< HEAD
     score: number // -1 = doesn't compile
     max_score: number
     project: string
-=======
-    score: number
-    max_score: number
->>>>>>> 85e048d9
 }
 
 export interface Scratch extends TerseScratch {
