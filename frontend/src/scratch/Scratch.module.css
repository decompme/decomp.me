.container {
    display: flex;
    flex-direction: column;
    height: 100%;
}

.toolbar {
    display: flex;
    padding-bottom: var(--s1);
    padding-top: var(--s1);
    align-items: center;
    justify-content: space-evenly;
}

.resizer {
    flex: 1;
    overflow: hidden;
}

.context, .sourceCode {
    display: flex;
    flex-direction: column;
}

<<<<<<< HEAD
.diff {
    display: block;
    border-spacing: 1em 0;
}

.diff,
.log {
    border: none;
    font-family: monospace;
    font-size: var(--s-1);
    white-space: pre;
}

.diff-immediate { color: #6D6DFF }
.diff-stack { color: #e3fc45 }
.diff-register { color: #e3fc45 }
.diff-delay_slot { font-weight: bold; color: #969896 }
.diff-diff_change { color: #6D6DFF }
.diff-diff_add { color: #45bd00 }
.diff-diff_remove { color: #c82829 }
.diff-source_filename { font-weight: bold }
.diff-source_function { font-weight: bold; text-decoration: underline }
.diff-source_other { font-style: italic }
.diff-rotation-0 { color: magenta}
.diff-rotation-1 { color: cyan }
.diff-rotation-2 { color: rgb(0, 212, 0) }
.diff-rotation-3 { color: red }
.diff-rotation-4 { color: lightyellow }
.diff-rotation-5 { color: lightpink }
.diff-rotation-6 { color: lightcyan }
.diff-rotation-7 { color: lightgreen }
.diff-rotation-8 { color: grey }
.diffLineNumber { color: grey; font-style: italic; font-size: 0.7em }

=======
>>>>>>> cd8f1324
.sectionHeader {
    font-size: 1rem;
    font-weight: 600;

    user-select: none;
    cursor: default;

    height: 3em;
    padding: .5rem;
    padding-left: 1rem;
    background: #2e353f;

    display: flex;
    flex-direction: row;
    align-items: center;
    gap: .25em;

    box-shadow: 0 0 8px 0 #00000044;
    z-index: 1;
}

.grow { flex: 1 }

.diffSection {
    display: flex;
    flex-direction: column;

    scrollbar-color: #ffffff33 transparent;
    scrollbar-width: thin;
    background: #14161a;
}

.diffSection .sectionHeader {
    background: #1b1e22;
}

.diffExplanation {
    opacity: 0.0;
    transition: opacity 100ms ease-out;
    word-wrap: no-wrap;
}

.diffExplanation.visible {
    opacity: 0.3;
}

.diffExplanation.visible:hover {
    opacity: 1.0;
}

.output {
    padding: 1em;
    flex: 1;
    overflow: auto;
    user-select: text;
}

.compiling :global(.octicon) {
    animation: spin 1s infinite linear;
    animation-fill-mode: forwards;
    transform: rotate(0deg);
    transform-origin: 7.4px 7.7px;
}

@keyframes spin {
    from { transform: rotate(0deg) }
    to { transform: rotate(-330deg) }
}

.metadata {
    font-size: 0.8em;

    display: flex;
    flex-direction: row;
    align-items: center;
    justify-content: space-between;
    padding: 0.5rem;
    padding-left: 1rem;
    gap: 1em;

    color: #ffffff88;
    cursor: default;
}

.metadata a {
    color: #ffffffcc;
}

.metadata > div {
    display: flex;
    gap: 1ch;
    align-items: center;
}<|MERGE_RESOLUTION|>--- conflicted
+++ resolved
@@ -22,43 +22,6 @@
     flex-direction: column;
 }
 
-<<<<<<< HEAD
-.diff {
-    display: block;
-    border-spacing: 1em 0;
-}
-
-.diff,
-.log {
-    border: none;
-    font-family: monospace;
-    font-size: var(--s-1);
-    white-space: pre;
-}
-
-.diff-immediate { color: #6D6DFF }
-.diff-stack { color: #e3fc45 }
-.diff-register { color: #e3fc45 }
-.diff-delay_slot { font-weight: bold; color: #969896 }
-.diff-diff_change { color: #6D6DFF }
-.diff-diff_add { color: #45bd00 }
-.diff-diff_remove { color: #c82829 }
-.diff-source_filename { font-weight: bold }
-.diff-source_function { font-weight: bold; text-decoration: underline }
-.diff-source_other { font-style: italic }
-.diff-rotation-0 { color: magenta}
-.diff-rotation-1 { color: cyan }
-.diff-rotation-2 { color: rgb(0, 212, 0) }
-.diff-rotation-3 { color: red }
-.diff-rotation-4 { color: lightyellow }
-.diff-rotation-5 { color: lightpink }
-.diff-rotation-6 { color: lightcyan }
-.diff-rotation-7 { color: lightgreen }
-.diff-rotation-8 { color: grey }
-.diffLineNumber { color: grey; font-style: italic; font-size: 0.7em }
-
-=======
->>>>>>> cd8f1324
 .sectionHeader {
     font-size: 1rem;
     font-weight: 600;
