--- conflicted
+++ resolved
@@ -41,26 +41,16 @@
             compiler_config: compilerConfig,
             source_code: cCode,
             context: cContext,
-        }).catch((error) => {
-            // Getting the Error details.
-            console.error(error.message);
-            return error.message;
-          })
+        }).catch(error => error.message)
 
         toast.promise(promise, {
             loading: 'Loading',
             success: 'Scratch updated!',
             error: 'Error updating Scratch',
         })
-<<<<<<< HEAD
-        .then(
-            toast.success("Scratch updated!")
-        )
 
         setLog(errors)
-=======
         setLog(promise.errors)
->>>>>>> 26c681c2
     }
 
     useEffect(async () => {
