import { h, Fragment } from "preact"
import { useEffect } from "preact/hooks"
import * as resizer from "react-simple-resizer"
import { RepoForkedIcon, SyncIcon, UploadIcon, ArrowRightIcon } from "@primer/octicons-react"
import { Link } from "react-router-dom"
import useDeepCompareEffect from "use-deep-compare-effect"

import * as api from "../api"
import CompilerButton from "../compiler/CompilerButton"
import CompilerOpts, { CompilerOptsT } from "../compiler/CompilerOpts"
import Editor from "./Editor"
import { useLocalStorage } from "../hooks"
import UserLink from "../user/UserLink"
import Diff from "../diff/Diff"
import AsyncButton from "../AsyncButton"

import styles from "./Scratch.module.css"

function nameScratch({ slug, owner }: api.Scratch): string {
    if (owner?.is_you) {
        return "your scratch"
    } else if (!api.isAnonUser(owner) && owner?.name) {
        return `${owner?.name}'s scratch`
    } else {
        return `scratch ${slug}`
    }
}

<<<<<<< HEAD
export default function Scratch() {
    // TODO: refactor this, this is stupidly big
    const { slug } = useParams<{ slug: string }>()
    const history = useHistory()
    const [currentRequest, setCurrentRequest] = useState("loading")
    const [showWarnings, setShowWarnings] = useLocalStorage("logShowWarnings", false) // TODO: pass as compile flag '-wall'?
    const [compiler, setCompiler] = useState<CompilerOptsT>(null)
    const isCompilerChosen = compiler?.compiler !== ""
    const [cCode, setCCode] = useState(null)
    const [cContext, setCContext] = useState(null)
    const [diff, setDiff] = useState<api.DiffOutput>(null)
    const [log, setLog] = useState(null)
    const [owner, setOwner] = useState<api.User>(undefined)
    const [parentScratch, setParentScratch] = useState(null)
    const [savedCompiler, setSavedCompiler] = useState(compiler)
    const [savedCCode, setSavedCCode] = useState(cCode)
    const [savedCContext, setSavedCContext] = useState(cContext)
    const codeResizeContainer = useRef<resizer.Container>(null)
    const { ref: diffSectionHeader, width: diffSectionHeaderWidth } = useSize<HTMLDivElement>()
    const [loadDate, setLoadDate] = useState(0) // maybe not needed

    const hasUnsavedChanges = savedCCode !== cCode || savedCContext !== cContext || JSON.stringify(savedCompiler) !== JSON.stringify(compiler)

    useEffect(() => {
        document.title = nameScratch({ owner })

        if (hasUnsavedChanges) {
            document.title += " (unsaved changes)"
        }
    }, [owner, hasUnsavedChanges])

    const compile = async () => {
        if (compiler === null || cCode === null || cContext === null) {
            return
        }

        if (!isCompilerChosen) {
            console.warn("Ignoring compile request; compiler not chosen")
            return
        }

        if (currentRequest === "compile") {
            console.warn("compile action already in progress")
            return
        }

        try {
            setCurrentRequest("compile")
            const { diff_output, errors } : api.DiffResponse = await api.post(`/scratch/${slug}/compile`, {
                source_code: cCode.replace(/\r\n/g, "\n"),
                context: cContext === savedCContext ? undefined : cContext.replace(/\r\n/g, "\n"),
                ...compiler,
            })

            setLog(errors)
            setDiff(diff_output)
        } finally {
            setCurrentRequest(null)
        }
    }

    const save = async () => {
        if (!owner?.is_you) {
            // Implicitly fork
            return fork()
        }

        const promise = api.patch(`/scratch/${slug}`, {
            source_code: cCode,
            context: cContext,
            ...compiler,
        }).catch(error => Promise.reject(error.message))

        await toast.promise(promise, {
            loading: "Saving...",
            success: "Scratch saved!",
            error: "Error saving scratch",
        })

        setSavedCompiler(compiler)
        setSavedCCode(cCode)
        setSavedCContext(cContext)
    }
=======
export type Props = {
    slug: string,
}
>>>>>>> cd8f1324

export default function Scratch({ slug }: Props) {
    const { scratch, savedScratch, version, isSaved, setScratch, saveScratch, error } = api.useScratch(slug)
    const { compilation, isCompiling, compile } = api.useCompilation(scratch, savedScratch, true)
    const forkScratch = api.useForkScratchAndGo(scratch)

    const setCompilerOpts = ({ compiler, cc_opts }: CompilerOptsT) => {
        setScratch({
            compiler,
            cc_opts,
        })
    }

    useEffect(() => {
        const handler = (event: KeyboardEvent) => {
            if ((event.ctrlKey || event.metaKey) && event.key == "s") {
                event.preventDefault()

                if (!isSaved && scratch.owner.is_you) {
                    saveScratch()
                }
            }
        }

        document.addEventListener("keydown", handler)
        return () => document.removeEventListener("keydown", handler)
    })

    useDeepCompareEffect(() => {
        if (scratch) {
            document.title = nameScratch(scratch)

            if (!isSaved) {
                document.title += " (unsaved changes)"
            }

            document.title += " | decomp.me"
        }
    }, [scratch || {}, isSaved])

    if (error?.status === 404) {
        // TODO
        return <div class={styles.container}>
            Scratch not found
        </div>
    } else if (!scratch) {
        // TODO
        return <div class={styles.container}>
            Loading scratch...
        </div>
    }

    return <div class={styles.container}>
        <resizer.Container className={styles.resizer}>
            <resizer.Section minSize={500}>
                <resizer.Container
                    vertical
                    style={{ height: "100%" }}
                >
                    <resizer.Section minSize={200} className={styles.sourceCode}>
                        <div class={styles.sectionHeader}>
                            Source
                            <span class={styles.grow} />

                            {scratch.compiler !== "" && <>
                                <AsyncButton onPress={compile} forceLoading={isCompiling}>
                                    <SyncIcon size={16} /> Compile
                                </AsyncButton>
                                <CompilerButton value={scratch} onChange={setCompilerOpts} />
                            </>}
                        </div>

                        <div class={styles.metadata}>
                            <div>
                                Owner
                                <UserLink user={scratch.owner} />
                            </div>

                            {scratch.parent && <div>
                                Fork of <ScratchLink slug={scratch.parent} />
                            </div>}

                            <div>
                                {scratch.owner.is_you && <AsyncButton onPress={() => {
                                    return Promise.all([
                                        saveScratch(),
                                        compile(),
                                    ])
                                }} disabled={isSaved}>
                                    <UploadIcon size={16} /> Save
                                </AsyncButton>}
                                <AsyncButton onPress={forkScratch}>
                                    <RepoForkedIcon size={16} /> Fork
                                </AsyncButton>
                            </div>
<<<<<<< HEAD
                        </resizer.Bar>

                        <resizer.Section defaultSize={0} className={styles.context}>
                            <Editor
                                padding
                                language="c"
                                value={cContext}
                                valueVersion={slug + loadDate}
                                forceLoading={cContext === null}
                                onChange={value => {
                                    setCContext(value)
                                    debouncedCompile()
                                }}
                            />
                        </resizer.Section>
                    </resizer.Container>
                </resizer.Section>

                <resizer.Bar
                    size={1}
                    style={{
                        cursor: "col-resize",
                        background: "#2e3032",
                    }}
                    expandInteractiveArea={{ left: 4, right: 4 }}
                />

                <resizer.Section className={styles.diffSection} minSize={400}>
                    <div class={styles.sectionHeader} ref={diffSectionHeader}>
                        {isCompilerChosen && <>
                            Diff
                            {diffSectionHeaderWidth > 450 && <span class={diff ? `${styles.diffExplanation} ${styles.visible}` : styles.diffExplanation}>
                                (left is target, right is your code)
                            </span>}

                            <span class={styles.grow} />

                            <input type="checkbox" checked={showWarnings} onChange={() => setShowWarnings(!showWarnings)} name="showWarnings" />
                            <label for="showWarnings" onClick={() => setShowWarnings(!showWarnings)}>Show warnings</label>
                        </>}
                    </div>
                    <div class={styles.output}>
                        {(!isCompilerChosen) ? <>
                            <ChooseACompiler onCommit={setCompiler} />
                        </> : (diff === null && log === null)
                            ? <>
                                <Skeleton height={20} count={20} />
                            </> : <>
                                {(showWarnings || !diff) && <code class={styles.log}>{log}</code>}
                                {(diff && diff.error) && <code class={styles.log}>{diff.error}</code>}
                                {(diff && !diff.error) &&
                                    <>
                                        <table class={styles.diff}>
                                            <tr>
                                                <th><FormatDiffText texts={diff.header.base} /></th>
                                                <th>{/* Line */}</th>
                                                <th><FormatDiffText texts={diff.header.current} /></th>
                                            </tr>
                                            {diff.rows.map((row, i) => (
                                                <tr key={i}>
                                                    <td>{(row.base) && <FormatDiffText texts={row.base.text} />}</td>
                                                    <td><span class={styles.diffLineNumber}>{(row.current) && row.current.src_line}</span></td>
                                                    <td>{(row.current) && <FormatDiffText texts={row.current.text} />}</td>
                                                </tr>
                                            ))}
                                        </table>
                                    </>
                                }
                            </>
                        }
=======
                        </div>

                        <Editor
                            padding
                            language="c"
                            value={scratch.source_code}
                            valueVersion={`${slug}:${version}`}
                            onChange={value => {
                                setScratch({ source_code: value })
                            }}
                        />
                    </resizer.Section>

                    <resizer.Bar
                        size={1}
                        style={{ cursor: "row-resize" }}
                    >
                        <div class={styles.sectionHeader}>
                            Context
                        </div>
                    </resizer.Bar>

                    <resizer.Section defaultSize={0} className={styles.context}>
                        <Editor
                            padding
                            language="c"
                            value={scratch.context}
                            valueVersion={`${slug}:${version}`}
                            onChange={value => {
                                setScratch({ context: value })
                            }}
                        />
                    </resizer.Section>
                </resizer.Container>
            </resizer.Section>

            <resizer.Bar
                size={1}
                style={{
                    cursor: "col-resize",
                    background: "#2e3032",
                }}
                expandInteractiveArea={{ left: 4, right: 4 }}
            />

            <resizer.Section className={styles.diffSection} minSize={400}>
                {scratch.compiler === "" ? <ChooseACompiler onCommit={setCompilerOpts} /> : <>
                    <div class={styles.sectionHeader}>
                        Diff
                        {compilation && <DiffExplanation />}
>>>>>>> cd8f1324
                    </div>
                    {compilation && <Diff compilation={compilation} /> /* TODO: loading spinner */}
                </>}
            </resizer.Section>
        </resizer.Container>
    </div>
}

function ChooseACompiler({ onCommit }) {
    const [compiler, setCompiler] = useLocalStorage<CompilerOptsT>("ChooseACompiler.recent")

    return <div>
        <CompilerOpts
            title="Choose a compiler"
            value={compiler}
            onChange={c => setCompiler(c)}
        />

        <div style={{ padding: "1em", float: "right" }}>
            <button onClick={() => onCommit(compiler)}>
                Use this compiler
                <ArrowRightIcon size={16} />
            </button>
        </div>
    </div>
}

function ScratchLink({ slug }: { slug: string }) {
    const { scratch } = api.useScratch(slug)

    if (!scratch) {
        return <span />
    }

    return <Link to={`/scratch/${scratch.slug}`}>
        {nameScratch(scratch)}
    </Link>
}

<<<<<<< HEAD
function FormatDiffText({ texts }: { texts: api.DiffText[] }) {
    return <> {
        texts.map(t => {
            if (t.format == "rotation") {
                return <span class={styles[`diff-rotation-${t.index % 9}`]}>{t.text}</span>
            } else if (t.format) {
                return <span class={styles[`diff-${t.format}`]}>{t.text}</span>
            } else {
                return <span>{t.text}</span>
            }
        })
    } </>
}
=======
function DiffExplanation() {
    return <span class={`${styles.diffExplanation} ${styles.visible}`}>
        (left is target, right is your code)
    </span>
}
>>>>>>> cd8f1324
<|MERGE_RESOLUTION|>--- conflicted
+++ resolved
@@ -26,95 +26,9 @@
     }
 }
 
-<<<<<<< HEAD
-export default function Scratch() {
-    // TODO: refactor this, this is stupidly big
-    const { slug } = useParams<{ slug: string }>()
-    const history = useHistory()
-    const [currentRequest, setCurrentRequest] = useState("loading")
-    const [showWarnings, setShowWarnings] = useLocalStorage("logShowWarnings", false) // TODO: pass as compile flag '-wall'?
-    const [compiler, setCompiler] = useState<CompilerOptsT>(null)
-    const isCompilerChosen = compiler?.compiler !== ""
-    const [cCode, setCCode] = useState(null)
-    const [cContext, setCContext] = useState(null)
-    const [diff, setDiff] = useState<api.DiffOutput>(null)
-    const [log, setLog] = useState(null)
-    const [owner, setOwner] = useState<api.User>(undefined)
-    const [parentScratch, setParentScratch] = useState(null)
-    const [savedCompiler, setSavedCompiler] = useState(compiler)
-    const [savedCCode, setSavedCCode] = useState(cCode)
-    const [savedCContext, setSavedCContext] = useState(cContext)
-    const codeResizeContainer = useRef<resizer.Container>(null)
-    const { ref: diffSectionHeader, width: diffSectionHeaderWidth } = useSize<HTMLDivElement>()
-    const [loadDate, setLoadDate] = useState(0) // maybe not needed
-
-    const hasUnsavedChanges = savedCCode !== cCode || savedCContext !== cContext || JSON.stringify(savedCompiler) !== JSON.stringify(compiler)
-
-    useEffect(() => {
-        document.title = nameScratch({ owner })
-
-        if (hasUnsavedChanges) {
-            document.title += " (unsaved changes)"
-        }
-    }, [owner, hasUnsavedChanges])
-
-    const compile = async () => {
-        if (compiler === null || cCode === null || cContext === null) {
-            return
-        }
-
-        if (!isCompilerChosen) {
-            console.warn("Ignoring compile request; compiler not chosen")
-            return
-        }
-
-        if (currentRequest === "compile") {
-            console.warn("compile action already in progress")
-            return
-        }
-
-        try {
-            setCurrentRequest("compile")
-            const { diff_output, errors } : api.DiffResponse = await api.post(`/scratch/${slug}/compile`, {
-                source_code: cCode.replace(/\r\n/g, "\n"),
-                context: cContext === savedCContext ? undefined : cContext.replace(/\r\n/g, "\n"),
-                ...compiler,
-            })
-
-            setLog(errors)
-            setDiff(diff_output)
-        } finally {
-            setCurrentRequest(null)
-        }
-    }
-
-    const save = async () => {
-        if (!owner?.is_you) {
-            // Implicitly fork
-            return fork()
-        }
-
-        const promise = api.patch(`/scratch/${slug}`, {
-            source_code: cCode,
-            context: cContext,
-            ...compiler,
-        }).catch(error => Promise.reject(error.message))
-
-        await toast.promise(promise, {
-            loading: "Saving...",
-            success: "Scratch saved!",
-            error: "Error saving scratch",
-        })
-
-        setSavedCompiler(compiler)
-        setSavedCCode(cCode)
-        setSavedCContext(cContext)
-    }
-=======
 export type Props = {
     slug: string,
 }
->>>>>>> cd8f1324
 
 export default function Scratch({ slug }: Props) {
     const { scratch, savedScratch, version, isSaved, setScratch, saveScratch, error } = api.useScratch(slug)
@@ -210,78 +124,6 @@
                                     <RepoForkedIcon size={16} /> Fork
                                 </AsyncButton>
                             </div>
-<<<<<<< HEAD
-                        </resizer.Bar>
-
-                        <resizer.Section defaultSize={0} className={styles.context}>
-                            <Editor
-                                padding
-                                language="c"
-                                value={cContext}
-                                valueVersion={slug + loadDate}
-                                forceLoading={cContext === null}
-                                onChange={value => {
-                                    setCContext(value)
-                                    debouncedCompile()
-                                }}
-                            />
-                        </resizer.Section>
-                    </resizer.Container>
-                </resizer.Section>
-
-                <resizer.Bar
-                    size={1}
-                    style={{
-                        cursor: "col-resize",
-                        background: "#2e3032",
-                    }}
-                    expandInteractiveArea={{ left: 4, right: 4 }}
-                />
-
-                <resizer.Section className={styles.diffSection} minSize={400}>
-                    <div class={styles.sectionHeader} ref={diffSectionHeader}>
-                        {isCompilerChosen && <>
-                            Diff
-                            {diffSectionHeaderWidth > 450 && <span class={diff ? `${styles.diffExplanation} ${styles.visible}` : styles.diffExplanation}>
-                                (left is target, right is your code)
-                            </span>}
-
-                            <span class={styles.grow} />
-
-                            <input type="checkbox" checked={showWarnings} onChange={() => setShowWarnings(!showWarnings)} name="showWarnings" />
-                            <label for="showWarnings" onClick={() => setShowWarnings(!showWarnings)}>Show warnings</label>
-                        </>}
-                    </div>
-                    <div class={styles.output}>
-                        {(!isCompilerChosen) ? <>
-                            <ChooseACompiler onCommit={setCompiler} />
-                        </> : (diff === null && log === null)
-                            ? <>
-                                <Skeleton height={20} count={20} />
-                            </> : <>
-                                {(showWarnings || !diff) && <code class={styles.log}>{log}</code>}
-                                {(diff && diff.error) && <code class={styles.log}>{diff.error}</code>}
-                                {(diff && !diff.error) &&
-                                    <>
-                                        <table class={styles.diff}>
-                                            <tr>
-                                                <th><FormatDiffText texts={diff.header.base} /></th>
-                                                <th>{/* Line */}</th>
-                                                <th><FormatDiffText texts={diff.header.current} /></th>
-                                            </tr>
-                                            {diff.rows.map((row, i) => (
-                                                <tr key={i}>
-                                                    <td>{(row.base) && <FormatDiffText texts={row.base.text} />}</td>
-                                                    <td><span class={styles.diffLineNumber}>{(row.current) && row.current.src_line}</span></td>
-                                                    <td>{(row.current) && <FormatDiffText texts={row.current.text} />}</td>
-                                                </tr>
-                                            ))}
-                                        </table>
-                                    </>
-                                }
-                            </>
-                        }
-=======
                         </div>
 
                         <Editor
@@ -332,7 +174,6 @@
                     <div class={styles.sectionHeader}>
                         Diff
                         {compilation && <DiffExplanation />}
->>>>>>> cd8f1324
                     </div>
                     {compilation && <Diff compilation={compilation} /> /* TODO: loading spinner */}
                 </>}
@@ -372,24 +213,8 @@
     </Link>
 }
 
-<<<<<<< HEAD
-function FormatDiffText({ texts }: { texts: api.DiffText[] }) {
-    return <> {
-        texts.map(t => {
-            if (t.format == "rotation") {
-                return <span class={styles[`diff-rotation-${t.index % 9}`]}>{t.text}</span>
-            } else if (t.format) {
-                return <span class={styles[`diff-${t.format}`]}>{t.text}</span>
-            } else {
-                return <span>{t.text}</span>
-            }
-        })
-    } </>
-}
-=======
 function DiffExplanation() {
     return <span class={`${styles.diffExplanation} ${styles.visible}`}>
         (left is target, right is your code)
     </span>
-}
->>>>>>> cd8f1324
+}