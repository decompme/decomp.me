--- conflicted
+++ resolved
@@ -7,12 +7,9 @@
 
         <link rel="stylesheet" type="text/css" href="/dist/global.css" />
 
-<<<<<<< HEAD
-=======
         <link rel="shortcut icon" type="image/png" href="/frog.png" />
         <link rel="apple-touch-icon" type="image/png" href="/frog.png" />
 
->>>>>>> 7a2a9430
         <title>decomp.me</title>
     </head>
     <body>
