const { execSync } = require("child_process")

const { config } = require("dotenv")

for (const envFile of [".env.local", ".env"]) {
    config({ path: `../${envFile}` })
}

process.env.NEXT_PUBLIC_API_BASE = process.env.API_BASE
process.env.NEXT_PUBLIC_GITHUB_CLIENT_ID = process.env.GITHUB_CLIENT_ID
let git_hash
try {
    git_hash = execSync("git rev-parse HEAD").toString().trim()
} catch (error) {
    console.log("Unable to get git hash, assume running inside Docker")
    git_hash = "abc123"
}
process.env.NEXT_PUBLIC_COMMIT_HASH = git_hash

const { withPlausibleProxy } = require("next-plausible")
const withPWA = require("next-pwa")
const runtimeCaching = require("next-pwa/cache")
const removeImports = require("next-remove-imports")({
    //test: /node_modules([\s\S]*?)\.(tsx|ts|js|mjs|jsx)$/,
    //matchImports: "\\.(less|css|scss|sass|styl)$"
})
const nextTranslate = require("next-translate")

<<<<<<< HEAD
const mediaUrl = new URL(process.env.MEDIA_URL ?? "http://localhost")

module.exports = withPlausibleProxy({
=======
let app = withPlausibleProxy({
>>>>>>> b46b318d
    customDomain: "https://stats.decomp.me",
})(nextTranslate(removeImports(withPWA({
    async redirects() {
        return [
            {
                source: "/scratch",
                destination: "/",
                permanent: true,
            },
            {
                source: "/scratch/new",
                destination: "/new",
                permanent: true,
            },
            {
                source: "/settings",
                destination: "/settings/appearance",
                permanent: false,
            },
        ]
    },
    async rewrites() {
        return []
    },
    async headers() {
        return [
            {
                source: "/(.*)", // all routes
                headers: [
                    {
                        key: "X-DNS-Prefetch-Control",
                        value: "on",
                    },

                ],
            },
        ]
    },
    webpack(config) {
        config.module.rules.push({
            test: /\.svg$/,
            use: ["@svgr/webpack"],
        })

        return config
    },
    images: {
        domains: [mediaUrl.hostname, "avatars.githubusercontent.com"],
    },
    pwa: {
        dest: "public",
        runtimeCaching,
        disable: process.env.NODE_ENV === "development",
    },
    swcMinify: false,
    experimental: {},
}))))

if (process.env.ANALYZE == "true") {
    app = require("@next/bundle-analyzer")(app)
}

module.exports = app<|MERGE_RESOLUTION|>--- conflicted
+++ resolved
@@ -26,13 +26,9 @@
 })
 const nextTranslate = require("next-translate")
 
-<<<<<<< HEAD
 const mediaUrl = new URL(process.env.MEDIA_URL ?? "http://localhost")
 
-module.exports = withPlausibleProxy({
-=======
 let app = withPlausibleProxy({
->>>>>>> b46b318d
     customDomain: "https://stats.decomp.me",
 })(nextTranslate(removeImports(withPWA({
     async redirects() {
