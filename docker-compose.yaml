--- conflicted
+++ resolved
@@ -27,21 +27,8 @@
       - setuid
       - setgid
       - setfcap
-<<<<<<< HEAD
-    environment:
-      DATABASE_URL: psql://decompme:decompme@postgres:5432/decompme
-      SECRET_KEY: "django-insecure-nm#!8%z$$hc0wwi#m_*l9l)=m*6gs4&o_^-e5b5vj*k05&yaqc1"
-      DEBUG: "on"
-      ALLOWED_HOSTS: "backend,localhost,127.0.0.1"
-      USE_SANDBOX_JAIL: "on"
-      SANDBOX_DISABLE_PROC: "true"
-      COMPILER_BASE_PATH: /compilers
-      LOCAL_FILE_DIR: /local_files
-      MEDIA_DIR: /media
-=======
     env_file:
     - backend/docker.dev.env
->>>>>>> b46b318d
     ports:
     - "8000:8000"
     security_opt:
