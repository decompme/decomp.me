--- conflicted
+++ resolved
@@ -22,17 +22,10 @@
           python-version: "3.12"
 
       - name: Install uv
-<<<<<<< HEAD
-        run: pip install uv==0.8.19
-
-      - name: Update m2c & asm-differ
-        run: cd backend && uv update m2c asm-differ
-=======
         run: pip install uv
 
       - name: Update m2c & asm-differ
-        run: cd backend && uv pip install --upgrade m2c asm-differ
->>>>>>> 50a2b836
+        run: cd backend && uv sync --upgrade-package m2c asm-differ
 
       - name: Check for changes
         run: |
