name: Chores

on:
  schedule:
    - cron: "0 3 * * *"
  workflow_dispatch:

permissions:
  contents: write
  pull-requests: write

jobs:
  update-deps:
    if: github.repository == 'decompme/decomp.me'
    runs-on: ubuntu-latest
    steps:
      - uses: actions/checkout@v4

      - name: Set up Python
        uses: actions/setup-python@v5
        with:
          python-version: "3.12"

      - name: Install uv
        run: pip install uv

      - name: Update m2c & asm-differ
<<<<<<< HEAD
        run: cd backend && uv sync --upgrade-package m2c asm-differ
=======
        run: cd backend && uv lock --upgrade-package m2c --upgrade-package asm-differ
>>>>>>> aad9283d

      - name: Check for changes
        run: |
          if git diff --quiet HEAD; then
            echo "No changes to commit."
            exit 0
          fi

      - name: Commit changes
        uses: peter-evans/create-pull-request@v6
        with:
          commit-message: "🤖 (chore): bump m2c / asm-differ to latest"
          title: "🤖 (chore): bump m2c / asm-differ to latest"
          branch: "update-m2c-asm-differ"
          delete-branch: true
          committer: "GitHub Actions <actions@github.com>"
          author: "GitHub Actions <actions@github.com>"<|MERGE_RESOLUTION|>--- conflicted
+++ resolved
@@ -25,11 +25,7 @@
         run: pip install uv
 
       - name: Update m2c & asm-differ
-<<<<<<< HEAD
-        run: cd backend && uv sync --upgrade-package m2c asm-differ
-=======
         run: cd backend && uv lock --upgrade-package m2c --upgrade-package asm-differ
->>>>>>> aad9283d
 
       - name: Check for changes
         run: |
